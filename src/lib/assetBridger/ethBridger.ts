--- conflicted
+++ resolved
@@ -17,10 +17,7 @@
 'use strict'
 
 import { Signer } from '@ethersproject/abstract-signer'
-<<<<<<< HEAD
-=======
 import { Provider } from '@ethersproject/abstract-provider'
->>>>>>> 491b10fa
 import { PayableOverrides, Overrides } from '@ethersproject/contracts'
 import { BigNumber } from 'ethers'
 
@@ -38,19 +35,6 @@
 } from '../message/L2Transaction'
 import {
   isL1ToL2TransactionRequest,
-<<<<<<< HEAD
-  L1ToL2TransactionRequest,
-} from '../dataEntities/transactionRequest'
-import { OmitTyped } from '../utils/types'
-
-export interface EthWithdrawParams {
-  /**
-   * L2 provider
-   */
-  l2Signer: Signer
-
-  /**
-=======
   isL2ToL1TransactionRequest,
   L1ToL2TransactionRequest,
   L2ToL1TransactionRequest,
@@ -61,7 +45,6 @@
 
 export interface EthWithdrawParams {
   /**
->>>>>>> 491b10fa
    * The amount of ETH or tokens to be withdrawn
    */
   amount: BigNumber
@@ -95,14 +78,11 @@
   overrides?: Overrides
 }
 
-<<<<<<< HEAD
-=======
 export type L2ToL1TxReqAndSigner = L2ToL1TransactionRequest & {
   l2Signer: Signer
   overrides?: Overrides
 }
 
->>>>>>> 491b10fa
 /**
  * Bridger for moving ETH back and forth betwen L1 to L2
  */
@@ -143,19 +123,6 @@
     params: EthDepositParams | L1ToL2TxReqAndSigner
   ): Promise<L1EthDepositTransaction> {
     await this.checkL1Network(params.l1Signer)
-<<<<<<< HEAD
-
-    const ethDeposit = isL1ToL2TransactionRequest(params)
-      ? params
-      : await this.getDepositRequest(params)
-
-    const tx = await params.l1Signer.sendTransaction({
-      ...ethDeposit.core,
-      ...params.overrides,
-    })
-
-    return L1TransactionReceipt.monkeyPatchEthDepositWait(tx)
-=======
 
     const ethDeposit = isL1ToL2TransactionRequest(params)
       ? params
@@ -191,7 +158,6 @@
         return BigNumber.from(130000)
       },
     }
->>>>>>> 491b10fa
   }
 
   /**
@@ -202,17 +168,6 @@
   public async withdraw(
     params: (EthWithdrawParams & { l2Signer: Signer }) | L2ToL1TxReqAndSigner
   ): Promise<L2ContractTransaction> {
-<<<<<<< HEAD
-    await this.checkL2Network(params.l2Signer)
-
-    const addr =
-      params.destinationAddress || (await params.l2Signer.getAddress())
-    const arbSys = ArbSys__factory.connect(ARB_SYS_ADDRESS, params.l2Signer)
-
-    const tx = await arbSys.functions.withdrawEth(addr, {
-      value: params.amount,
-      ...(params.overrides || {}),
-=======
     if (!SignerProviderUtils.signerHasProvider(params.l2Signer)) {
       throw new MissingProviderArbSdkError('l2Signer')
     }
@@ -227,7 +182,6 @@
     const tx = await params.l2Signer.sendTransaction({
       ...request.txRequest,
       ...params.overrides,
->>>>>>> 491b10fa
     })
     return L2TransactionReceipt.monkeyPatchWait(tx)
   }
