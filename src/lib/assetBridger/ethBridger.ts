--- conflicted
+++ resolved
@@ -18,11 +18,7 @@
 
 import { Signer } from '@ethersproject/abstract-signer'
 import { PayableOverrides, Overrides } from '@ethersproject/contracts'
-<<<<<<< HEAD
-import { BigNumber, ethers } from 'ethers'
-=======
 import { BigNumber } from 'ethers'
->>>>>>> a8a24d44
 
 import { Inbox__factory } from '../abi/factories/Inbox__factory'
 import { ArbSys__factory } from '../abi/factories/ArbSys__factory'
@@ -36,15 +32,11 @@
   L2ContractTransaction,
   L2TransactionReceipt,
 } from '../message/L2Transaction'
-<<<<<<< HEAD
-import { L1ToL2TransactionRequest } from '../dataEntities/transactionRequest'
-=======
 import {
   isL1ToL2TransactionRequest,
   L1ToL2TransactionRequest,
 } from '../dataEntities/transactionRequest'
 import { OmitTyped } from '../utils/types'
->>>>>>> a8a24d44
 
 export interface EthWithdrawParams {
   /**
@@ -95,71 +87,6 @@
   EthDepositParams,
   EthWithdrawParams
 > {
-<<<<<<< HEAD
-  private async depositTxOrGas<T extends boolean>(
-    params: EthDepositParams | L1ToL2TxReqAndSigner,
-    estimate: T
-  ): Promise<T extends true ? BigNumber : ethers.ContractTransaction>
-  private async depositTxOrGas<T extends boolean>(
-    params: EthDepositParams | L1ToL2TxReqAndSigner,
-    estimate: T
-  ): Promise<BigNumber | ethers.ContractTransaction> {
-    if (!SignerProviderUtils.signerHasProvider(params.l1Signer)) {
-      throw new MissingProviderArbSdkError('l1Signer')
-    }
-    await this.checkL1Network(params.l1Signer)
-
-    const ethDeposit = this.isDepositRequest(params)
-      ? params
-      : await this.getDepositRequest(params)
-
-    return await params.l1Signer[estimate ? 'estimateGas' : 'sendTransaction']({
-      ...ethDeposit,
-      ...params.overrides,
-    })
-  }
-
-  public async getDepositRequest(
-    params: EthDepositParams
-  ): Promise<L1ToL2TransactionRequest> {
-    const inboxInterface = Inbox__factory.createInterface()
-
-    const functionData = (
-      inboxInterface as unknown as {
-        encodeFunctionData(
-          functionFragment: 'depositEth',
-          values?: undefined
-        ): string
-      }
-    ).encodeFunctionData('depositEth')
-
-    return {
-      l2GasLimit: BigNumber.from(0),
-      l2GasCostsMaxTotal: BigNumber.from(0),
-      l2MaxFeePerGas: BigNumber.from(0),
-      l2SubmissionFee: BigNumber.from(0),
-      to: this.l2Network.ethBridge.inbox,
-      value: params.amount,
-      data: functionData,
-    }
-  }
-
-  private isDepositRequest(
-    params: EthDepositParams | L1ToL2TransactionRequest
-  ): params is L1ToL2TransactionRequest {
-    return (params as L1ToL2TransactionRequest).l2GasCostsMaxTotal != undefined
-  }
-
-  /**
-   * Estimate gas for depositing ETH from L1 onto L2
-   * @param params
-   * @returns
-   */
-  public async depositEstimateGas(
-    params: EthDepositParams | L1ToL2TxReqAndSigner
-  ): Promise<BigNumber> {
-    return await this.depositTxOrGas(params, true)
-=======
   public async getDepositRequest(
     params: OmitTyped<EthDepositParams, 'overrides' | 'l1Signer'>
   ): Promise<OmitTyped<L1ToL2TransactionRequest, 'retryableData'>> {
@@ -182,7 +109,6 @@
       },
       isValid: async () => true,
     }
->>>>>>> a8a24d44
   }
 
   /**
