/*
 * Copyright 2021, Offchain Labs, Inc.
 *
 * Licensed under the Apache License, Version 2.0 (the "License");
 * you may not use this file except in compliance with the License.
 * You may obtain a copy of the License at
 *
 *    http://www.apache.org/licenses/LICENSE-2.0
 *
 * Unless required by applicable law or agreed to in writing, software
 * distributed under the License is distributed on an "AS IS" BASIS,
 * WITHOUT WARRANTIES OR CONDITIONS OF ANY KIND, either express or implied.
 * See the License for the specific language governing permissions and
 * limitations under the License.
 */
/* eslint-env node */
'use strict'

import { TransactionReceipt } from '@ethersproject/providers'
import { BigNumber } from '@ethersproject/bignumber'
import { Log } from '@ethersproject/abstract-provider'
import { ContractTransaction, providers } from 'ethers'
import {
  SignerProviderUtils,
  SignerOrProvider,
} from '../dataEntities/signerOrProvider'
import {
  L2ToL1MessageReader,
  L2ToL1MessageReaderOrWriter,
  L2ToL1Message,
  L2ToL1MessageWriter,
} from './L2ToL1Message'
import { ArbSys__factory } from '../abi/factories/ArbSys__factory'
import { ArbRetryableTx__factory } from '../abi/factories/ArbRetryableTx__factory'
import { NodeInterface__factory } from '../abi/factories/NodeInterface__factory'
import { RedeemScheduledEvent } from '../abi/ArbRetryableTx'
import { ArbSdkError } from '../dataEntities/errors'
import { NODE_INTERFACE_ADDRESS } from '../dataEntities/constants'
<<<<<<< HEAD
import { getArbTransactionReceipt } from '../utils/arbProvider'
import { EventArgs } from '../dataEntities/event'
=======
import { EventArgs, parseTypedLogs } from '../dataEntities/event'
import { ArbitrumProvider } from '../utils/arbProvider'
>>>>>>> a8a24d44

export interface L2ContractTransaction extends ContractTransaction {
  wait(confirmations?: number): Promise<L2TransactionReceipt>
}

export interface RedeemTransaction extends L2ContractTransaction {
  waitForRedeem: () => Promise<TransactionReceipt>
}

export class L2TransactionReceipt implements TransactionReceipt {
  public readonly to: string
  public readonly from: string
  public readonly contractAddress: string
  public readonly transactionIndex: number
  public readonly root?: string
  public readonly gasUsed: BigNumber
  public readonly logsBloom: string
  public readonly blockHash: string
  public readonly transactionHash: string
  public readonly logs: Array<Log>
  public readonly blockNumber: number
  public readonly confirmations: number
  public readonly cumulativeGasUsed: BigNumber
  public readonly effectiveGasPrice: BigNumber
  public readonly byzantium: boolean
  public readonly type: number
  public readonly status?: number

  constructor(tx: TransactionReceipt) {
    this.to = tx.to
    this.from = tx.from
    this.contractAddress = tx.contractAddress
    this.transactionIndex = tx.transactionIndex
    this.root = tx.root
    this.gasUsed = tx.gasUsed
    this.logsBloom = tx.logsBloom
    this.blockHash = tx.blockHash
    this.transactionHash = tx.transactionHash
    this.logs = tx.logs
    this.blockNumber = tx.blockNumber
    this.confirmations = tx.confirmations
    this.cumulativeGasUsed = tx.cumulativeGasUsed
    this.effectiveGasPrice = tx.effectiveGasPrice
    this.byzantium = tx.byzantium
    this.type = tx.type
    this.status = tx.status
  }

  /**
   * Get an L2ToL1TxEvent events created by this transaction
   * @returns
   */
<<<<<<< HEAD
  public getL2ToL1Events(): EventArgs<L2ToL1TxEvent>[] {
    const iface = ArbSys__factory.createInterface()
    const l2ToL1Event = iface.getEvent('L2ToL1Tx')
    const eventTopic = iface.getEventTopic(l2ToL1Event)
    const logs = this.logs.filter(log => log.topics[0] === eventTopic)
    return logs.map(
      log => iface.parseLog(log).args as unknown as EventArgs<L2ToL1TxEvent>
    )
=======
  public getL2ToL1Events() {
    return parseTypedLogs(ArbSys__factory, this.logs, 'L2ToL1Tx')
>>>>>>> a8a24d44
  }

  /**
   * Get event data for any redeems that were scheduled in this transaction
   * @returns
   */
  public getRedeemScheduledEvents(): EventArgs<RedeemScheduledEvent>[] {
<<<<<<< HEAD
    const iFace = ArbRetryableTx__factory.createInterface()
    const redeemTopic = iFace.getEventTopic('RedeemScheduled')
    const redeemScheduledEvents = this.logs.filter(
      l => l.topics[0] === redeemTopic
    )
    return redeemScheduledEvents.map(
      r => iFace.parseLog(r).args as unknown as EventArgs<RedeemScheduledEvent>
    )
=======
    return parseTypedLogs(ArbRetryableTx__factory, this.logs, 'RedeemScheduled')
>>>>>>> a8a24d44
  }

  /**
   * Get any l2-to-l1-messages created by this transaction
   * @param l2SignerOrProvider
   */
  public async getL2ToL1Messages<T extends SignerOrProvider>(
    l1SignerOrProvider: T
  ): Promise<L2ToL1MessageReaderOrWriter<T>[]>
  public async getL2ToL1Messages<T extends SignerOrProvider>(
    l1SignerOrProvider: T
  ): Promise<L2ToL1MessageReader[] | L2ToL1MessageWriter[]> {
    const provider = SignerProviderUtils.getProvider(l1SignerOrProvider)
    if (!provider) throw new ArbSdkError('Signer not connected to provider.')

    return this.getL2ToL1Events().map(log =>
      L2ToL1Message.fromEvent(l1SignerOrProvider, log)
    )
  }

  /**
   * Get number of L1 confirmations that the batch including this tx has
   * @param l2Provider
   * @returns number of confirmations of batch including tx, or 0 if no batch included this tx
   */
  public getBatchConfirmations(l2Provider: providers.JsonRpcProvider) {
    const nodeInterface = NodeInterface__factory.connect(
      NODE_INTERFACE_ADDRESS,
      l2Provider
    )
    return nodeInterface.getL1Confirmations(this.blockHash)
  }

  /**
   * Get the number of the batch that included this tx (will throw if no such batch exists)
   * @param l2Provider
   * @returns number of batch in which tx was included, or errors if no batch includes the current tx
   */
  public async getBatchNumber(l2Provider: providers.JsonRpcProvider) {
    const nodeInterface = NodeInterface__factory.connect(
      NODE_INTERFACE_ADDRESS,
      l2Provider
    )
    const arbProvider = new ArbitrumProvider(l2Provider)
    const rec = await arbProvider.getTransactionReceipt(this.transactionHash)
    if (rec == null)
      throw new ArbSdkError(
        'No receipt receipt available for current transaction'
      )
    // findBatchContainingBlock errors if block number does not exist
    return nodeInterface.findBatchContainingBlock(rec.blockNumber)
  }

  /**
   * Whether the data associated with this transaction has been
   * made available on L1
   * @param l2Provider
   * @param confirmations The number of confirmations on the batch before data is to be considered available
   * @returns
   */
  public async isDataAvailable(
    l2Provider: providers.JsonRpcProvider,
    confirmations = 10
  ): Promise<boolean> {
    const res = await this.getBatchConfirmations(l2Provider)
    // is there a batch with enough confirmations
    return res.toNumber() > confirmations
  }

  /**
   * Replaces the wait function with one that returns an L2TransactionReceipt
   * @param contractTransaction
   * @returns
   */
  public static monkeyPatchWait = (
    contractTransaction: ContractTransaction
  ): L2ContractTransaction => {
    const wait = contractTransaction.wait
    contractTransaction.wait = async (_confirmations?: number) => {
      // we ignore the confirmations for now since L2 transactions shouldn't re-org
      // in future we should give users a more fine grained way to check the finality of
      // an l2 transaction - check if a batch is on L1, if an assertion has been made, and if
      // it has been confirmed.
      const result = await wait()
      return new L2TransactionReceipt(result)
    }
    return contractTransaction as L2ContractTransaction
  }

  /**
   * Adds a waitForRedeem function to a redeem transaction
   * @param redeemTx
   * @param l2Provider
   * @returns
   */
  public static toRedeemTransaction(
    redeemTx: L2ContractTransaction,
    l2Provider: providers.Provider
  ): RedeemTransaction {
    const returnRec = redeemTx as RedeemTransaction
    returnRec.waitForRedeem = async () => {
      const rec = await redeemTx.wait()

      const redeemScheduledEvents = await rec.getRedeemScheduledEvents()

      if (redeemScheduledEvents.length !== 1) {
        throw new ArbSdkError(
          `Transaction is not a redeem transaction: ${rec.transactionHash}`
        )
      }

      return await l2Provider.getTransactionReceipt(
        redeemScheduledEvents[0].retryTxHash
      )
    }
    return returnRec
  }
}<|MERGE_RESOLUTION|>--- conflicted
+++ resolved
@@ -36,13 +36,8 @@
 import { RedeemScheduledEvent } from '../abi/ArbRetryableTx'
 import { ArbSdkError } from '../dataEntities/errors'
 import { NODE_INTERFACE_ADDRESS } from '../dataEntities/constants'
-<<<<<<< HEAD
-import { getArbTransactionReceipt } from '../utils/arbProvider'
-import { EventArgs } from '../dataEntities/event'
-=======
 import { EventArgs, parseTypedLogs } from '../dataEntities/event'
-import { ArbitrumProvider } from '../utils/arbProvider'
->>>>>>> a8a24d44
+import { ArbitrumProvider, getArbTransactionReceipt } from '../utils/arbProvider'
 
 export interface L2ContractTransaction extends ContractTransaction {
   wait(confirmations?: number): Promise<L2TransactionReceipt>
@@ -95,19 +90,8 @@
    * Get an L2ToL1TxEvent events created by this transaction
    * @returns
    */
-<<<<<<< HEAD
-  public getL2ToL1Events(): EventArgs<L2ToL1TxEvent>[] {
-    const iface = ArbSys__factory.createInterface()
-    const l2ToL1Event = iface.getEvent('L2ToL1Tx')
-    const eventTopic = iface.getEventTopic(l2ToL1Event)
-    const logs = this.logs.filter(log => log.topics[0] === eventTopic)
-    return logs.map(
-      log => iface.parseLog(log).args as unknown as EventArgs<L2ToL1TxEvent>
-    )
-=======
   public getL2ToL1Events() {
     return parseTypedLogs(ArbSys__factory, this.logs, 'L2ToL1Tx')
->>>>>>> a8a24d44
   }
 
   /**
@@ -115,18 +99,7 @@
    * @returns
    */
   public getRedeemScheduledEvents(): EventArgs<RedeemScheduledEvent>[] {
-<<<<<<< HEAD
-    const iFace = ArbRetryableTx__factory.createInterface()
-    const redeemTopic = iFace.getEventTopic('RedeemScheduled')
-    const redeemScheduledEvents = this.logs.filter(
-      l => l.topics[0] === redeemTopic
-    )
-    return redeemScheduledEvents.map(
-      r => iFace.parseLog(r).args as unknown as EventArgs<RedeemScheduledEvent>
-    )
-=======
     return parseTypedLogs(ArbRetryableTx__factory, this.logs, 'RedeemScheduled')
->>>>>>> a8a24d44
   }
 
   /**
