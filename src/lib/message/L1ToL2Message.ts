--- conflicted
+++ resolved
@@ -36,11 +36,8 @@
 import { getL2Network } from '../../lib/dataEntities/networks'
 import { RetryableMessageParams } from '../dataEntities/message'
 import { getTransactionReceipt } from '../utils/lib'
-<<<<<<< HEAD
 import { parseTypedLogs } from '../dataEntities/event'
-=======
 import { EventFetcher } from '../utils/eventFetcher'
->>>>>>> aa0ad728
 
 export enum L2TxnType {
   L2_TX = 0,
@@ -322,19 +319,6 @@
       while (fromBlock.number < maxBlock) {
         const toBlockNumber = Math.min(fromBlock.number + increment, maxBlock)
 
-<<<<<<< HEAD
-        // We can skip by doing fromBlock.number + 1 on the first go
-        // since creationBlock because it is covered by the `getAutoRedeem` shortcut
-        const redeemEventLogs = await this.l2Provider.getLogs({
-          fromBlock: fromBlock.number + 1,
-          toBlock: toBlockNumber,
-          topics: [redeemTopic, this.retryableCreationId],
-        })
-        const redeemEvents = parseTypedLogs(
-          ArbRetryableTx__factory,
-          redeemEventLogs,
-          'RedeemScheduled'
-=======
         // using fromBlock.number would lead to 1 block overlap
         // not fixing it here to keep the code simple
         const blockRange = { from: fromBlock.number, to: toBlockNumber }
@@ -348,7 +332,6 @@
             fromBlock: blockRange.from,
             toBlock: blockRange.to,
           }
->>>>>>> aa0ad728
         )
         const successfulRedeem = (
           await Promise.all(
