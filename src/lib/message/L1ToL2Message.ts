--- conflicted
+++ resolved
@@ -21,7 +21,6 @@
 import { Signer } from '@ethersproject/abstract-signer'
 import { ContractTransaction } from '@ethersproject/contracts'
 import { BigNumber } from '@ethersproject/bignumber'
-import { constants } from 'ethers'
 import { keccak256 } from '@ethersproject/keccak256'
 import { concat, zeroPad } from '@ethersproject/bytes'
 
@@ -138,40 +137,45 @@
     })
   }
 
-<<<<<<< HEAD
-  /**
-   * Get any deposit events created by this transaction
-   * @returns
-   */
-  public getDepositEvents(): DepositInitiatedEvent['args'][] {
-=======
+  /**
+   * Gets a single l1ToL2Message
+   * If the messageIndex is supplied the message at that index will be returned.
+   * If no messageIndex is supplied a message will be returned if this transaction only created one message
+   * All other cases throw an error
+   * @param l2SignerOrProvider
+   */
   public async getL1ToL2Message<T extends SignerOrProvider>(
     l2SignerOrProvider: T,
     messageNumberIndex?: number
   ): Promise<L1ToL2MessageReaderOrWriter<T>>
   public async getL1ToL2Message<T extends SignerOrProvider>(
     l2SignerOrProvider: T,
-    messageNumberIndex?: number
+    messageIndex?: number
   ): Promise<L1ToL2MessageReader | L1ToL2MessageWriter> {
     const allL1ToL2Messages = await this.getL1ToL2Messages(l2SignerOrProvider)
     const messageCount = allL1ToL2Messages.length
     if (!messageCount)
-      throw new Error(`No l1 to L2 message found for ${this.transactionHash}`)
-
-    if (messageNumberIndex !== undefined && messageNumberIndex >= messageCount)
-      throw new Error(
-        `Provided message number out of range for ${this.transactionHash}; index was ${messageNumberIndex}, but only ${messageCount} messages`
-      )
-    if (messageNumberIndex === undefined && messageCount > 1)
-      throw new Error(
+      throw new ArbTsError(
+        `No l1 to L2 message found for ${this.transactionHash}`
+      )
+
+    if (messageIndex !== undefined && messageIndex >= messageCount)
+      throw new ArbTsError(
+        `Provided message number out of range for ${this.transactionHash}; index was ${messageIndex}, but only ${messageCount} messages`
+      )
+    if (messageIndex === undefined && messageCount > 1)
+      throw new ArbTsError(
         `${messageCount} L2 messages for ${this.transactionHash}; must provide messageNumberIndex (or use (signersAndProviders, l1Txn))`
       )
 
-    return allL1ToL2Messages[messageNumberIndex || 0]
-  }
-
-  public getDepositEvents(): DepositInitiated[] {
->>>>>>> b3c7891e
+    return allL1ToL2Messages[messageIndex || 0]
+  }
+
+  /**
+   * Get any deposit events created by this transaction
+   * @returns
+   */
+  public getDepositEvents(): DepositInitiatedEvent['args'][] {
     const iface = L1ERC20Gateway__factory.createInterface()
     const event = iface.getEvent('DepositInitiated')
     const eventTopic = iface.getEventTopic(event)
@@ -213,10 +217,12 @@
    */
   CREATION_FAILED,
   /**
-   * The retryable ticket has been created but has not been redeemed. Since auto redeem occurs
-   * when the retryable ticket was created, this means that the auto-redeem failed.
-   */
-  AUTO_REDEEM_FAILED,
+   * The retryable ticket has been created but has not been redeemed. This could be due to the
+   * auto redeem failing, or if the params (max l2 gas price) * (max l2 gas) = 0 then no auto
+   * redeem tx is ever issued. To tell the difference the l1 transaction can be checked for these
+   * parameters. An auto redeem is also never issued for ETH deposits.
+   */
+  NOT_YET_REDEEMED,
   /**
    * The retryable ticket has been redeemed (either by auto, or manually) and the
    * l2 transaction has been executed
@@ -418,15 +424,11 @@
       return L1ToL2MessageStatus.EXPIRED
     }
     // we could sanity check that autoredeem failed, but we don't need to
-<<<<<<< HEAD
-    return L1ToL2MessageStatus.AUTO_REDEEM_FAILED
-=======
     // currently if the params (max l2 gas price) * (max l2 gas) = 0
     // no auto-redeem receipt gets emitted at all; if the user cars about the difference
     // between auto-redeem failed and auto-redeem never took place, they can check
     // the receipt. But for the sake of this status method, NOT_YET_REDEEMED for both cases is okay.
     return L1ToL2MessageStatus.NOT_YET_REDEEMED
->>>>>>> b3c7891e
   }
 
   public async status(): Promise<L1ToL2MessageStatus> {
@@ -436,7 +438,6 @@
     return this.receiptsToStatus(l2TxReceipt, retryableCreationReceipt)
   }
 
-<<<<<<< HEAD
   /**
    * Wait for the retryable ticket to be created, for it to be redeemed, and for the l2Tx to be executed.
    * @param timeout
@@ -445,8 +446,6 @@
    * If the status is "REDEEMED" then a l2TxReceipt is also available on the result.
    * If the status has any other value then l2TxReceipt is not populated.
    */
-=======
->>>>>>> b3c7891e
   public async wait(
     /**
      * Amount of time to wait for the retryable ticket to be created
@@ -523,11 +522,7 @@
 export class L1ToL2MessageWriter extends L1ToL2MessageReader {
   public constructor(
     private readonly l2Signer: Signer,
-<<<<<<< HEAD
     retryableCreationId: string,
-=======
-    l2TicketCreationTxnHash: string,
->>>>>>> b3c7891e
     messageNumber: BigNumber
   ) {
     super(l2Signer.provider!, retryableCreationId, messageNumber)
@@ -538,10 +533,9 @@
    * Manually redeem the retryable ticket.
    * Throws if message status is not L1ToL2MessageStatus.NOT_YET_REDEEMED
    */
-<<<<<<< HEAD
   public async redeem(): Promise<ContractTransaction> {
     const status = await this.status()
-    if (status === L1ToL2MessageStatus.AUTO_REDEEM_FAILED) {
+    if (status === L1ToL2MessageStatus.NOT_YET_REDEEMED) {
       const arbRetryableTx = ArbRetryableTx__factory.connect(
         ARB_RETRYABLE_TX_ADDRESS,
         this.l2Signer
@@ -549,24 +543,9 @@
       return await arbRetryableTx.redeem(this.l2TxHash)
     } else {
       throw new ArbTsError(
-        `Cannot redeem. Message status: ${status} must be: ${L1ToL2MessageStatus.AUTO_REDEEM_FAILED}.`
-=======
-  public async redeemSafe(
-    waitTimeForL2Receipt = 900000
-  ): Promise<ContractTransaction> {
-    console.log('waiting for retryable ticket...', this.userTxnHash)
-    const result = await this.wait(waitTimeForL2Receipt)
-    if (result.status === L1ToL2MessageStatus.NOT_YET_CREATED) {
-      console.warn(
-        'retryable ticket failed',
-        result.ticketCreationReceipt?.transactionHash
->>>>>>> b3c7891e
-      )
-    }
-<<<<<<< HEAD
-=======
-    return await this.redeem()
->>>>>>> b3c7891e
+        `Cannot redeem. Message status: ${status} must be: ${L1ToL2MessageStatus.NOT_YET_REDEEMED}.`
+      )
+    }
   }
 
   /**
@@ -575,7 +554,7 @@
    */
   public async cancel(): Promise<ContractTransaction> {
     const status = await this.status()
-    if (status === L1ToL2MessageStatus.AUTO_REDEEM_FAILED) {
+    if (status === L1ToL2MessageStatus.NOT_YET_REDEEMED) {
       const arbRetryableTx = ArbRetryableTx__factory.connect(
         ARB_RETRYABLE_TX_ADDRESS,
         this.l2Signer
@@ -583,7 +562,7 @@
       return await arbRetryableTx.cancel(this.l2TxHash)
     } else {
       throw new ArbTsError(
-        `Cannot cancel. Message status: ${status} must be: ${L1ToL2MessageStatus.AUTO_REDEEM_FAILED}.`
+        `Cannot cancel. Message status: ${status} must be: ${L1ToL2MessageStatus.NOT_YET_REDEEMED}.`
       )
     }
   }
