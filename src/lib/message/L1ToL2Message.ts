/*
 * Copyright 2021, Offchain Labs, Inc.
 *
 * Licensed under the Apache License, Version 2.0 (the "License");
 * you may not use this file except in compliance with the License.
 * You may obtain a copy of the License at
 *
 *    http://www.apache.org/licenses/LICENSE-2.0
 *
 * Unless required by applicable law or agreed to in writing, software
 * distributed under the License is distributed on an "AS IS" BASIS,
 * WITHOUT WARRANTIES OR CONDITIONS OF ANY KIND, either express or implied.
 * See the License for the specific language governing permissions and
 * limitations under the License.
 */
/* eslint-env node */
'use strict'

import { TransactionReceipt } from '@ethersproject/providers'
import { Provider } from '@ethersproject/abstract-provider'
import { Signer } from '@ethersproject/abstract-signer'
import { ContractTransaction } from '@ethersproject/contracts'
import { BigNumber } from '@ethersproject/bignumber'
import { zeroPad } from '@ethersproject/bytes'
import { getAddress } from '@ethersproject/address'

import { ArbRetryableTx__factory } from '../abi/factories/ArbRetryableTx__factory'
import { ARB_RETRYABLE_TX_ADDRESS } from '../dataEntities/constants'
import {
  SignerProviderUtils,
  SignerOrProvider,
} from '../dataEntities/signerOrProvider'
import { ArbSdkError } from '../dataEntities/errors'
import { ethers, Overrides } from 'ethers'
import { L2TransactionReceipt, RedeemTransaction } from './L2Transaction'
import { getL2Network } from '../../lib/dataEntities/networks'
import { RetryableMessageParams } from '../dataEntities/message'
<<<<<<< HEAD
import { getTransactionReceipt } from '../utils/lib'
=======
import { getTransactionReceipt, isDefined } from '../utils/lib'
>>>>>>> a8a24d44
import { EventFetcher } from '../utils/eventFetcher'

export enum L2TxnType {
  L2_TX = 0,
  AUTO_REDEEM = 1,
}

export enum L1ToL2MessageStatus {
  /**
   * The retryable ticket has yet to be created
   */
  NOT_YET_CREATED = 1,
  /**
   * An attempt was made to create the retryable ticket, but it failed.
   * This could be due to not enough submission cost being paid by the L1 transaction
   */
  CREATION_FAILED = 2,
  /**
   * The retryable ticket has been created but has not been redeemed. This could be due to the
   * auto redeem failing, or if the params (max l2 gas price) * (max l2 gas) = 0 then no auto
   * redeem tx is ever issued. An auto redeem is also never issued for ETH deposits.
   * A manual redeem is now required.
   */
  FUNDS_DEPOSITED_ON_L2 = 3,
  /**
   * The retryable ticket has been redeemed (either by auto, or manually) and the
   * l2 transaction has been executed
   */
  REDEEMED = 4,
  /**
   * The message has either expired or has been canceled. It can no longer be redeemed.
   */
  EXPIRED = 5,
}

/**
 * Conditional type for Signer or Provider. If T is of type Provider
 * then L1ToL2MessageReaderOrWriter<T> will be of type L1ToL2MessageReader.
 * If T is of type Signer then L1ToL2MessageReaderOrWriter<T> will be of
 * type L1ToL2MessageWriter.
 */
export type L1ToL2MessageReaderOrWriter<T extends SignerOrProvider> =
  T extends Provider ? L1ToL2MessageReader : L1ToL2MessageWriter

export abstract class L1ToL2Message {
  /**
   * When messages are sent from L1 to L2 a retryable ticket is created on L2.
   * The retryableCreationId can be used to retrieve information about the success or failure of the
   * creation of the retryable ticket.
   */
  public readonly retryableCreationId: string

  /**
   * The submit retryable transactions use the typed transaction envelope 2718.
   * The id of these transactions is the hash of the RLP encoded transaction.
   * @param l2ChainId
   * @param fromAddress the aliased address that called the L1 inbox as emitted in the bridge event.
   * @param messageNumber
   * @param l1BaseFee
   * @param destAddress
   * @param l2CallValue
   * @param l1Value
   * @param maxSubmissionFee
   * @param excessFeeRefundAddress refund address specified in the retryable creation. Note the L1 inbox aliases this address if it is a L1 smart contract. The user is expected to provide this value already aliased when needed.
   * @param callValueRefundAddress refund address specified in the retryable creation. Note the L1 inbox aliases this address if it is a L1 smart contract. The user is expected to provide this value already aliased when needed.
   * @param gasLimit
   * @param maxFeePerGas
   * @param data
   * @returns
   */
  public static calculateSubmitRetryableId(
    l2ChainId: number,
    fromAddress: string,
    messageNumber: BigNumber,
    l1BaseFee: BigNumber,
    destAddress: string,
    l2CallValue: BigNumber,
    l1Value: BigNumber,
    maxSubmissionFee: BigNumber,
    excessFeeRefundAddress: string,
    callValueRefundAddress: string,
    gasLimit: BigNumber,
    maxFeePerGas: BigNumber,
    data: string
  ): string {
    const formatNumber = (value: BigNumber): Uint8Array => {
      return ethers.utils.stripZeros(value.toHexString())
    }

    const chainId = BigNumber.from(l2ChainId)
    const msgNum = BigNumber.from(messageNumber)

    const fields: any[] = [
      formatNumber(chainId),
      zeroPad(formatNumber(msgNum), 32),
      fromAddress,
      formatNumber(l1BaseFee),

      formatNumber(l1Value),
      formatNumber(maxFeePerGas),
      formatNumber(gasLimit),
      destAddress,
      formatNumber(l2CallValue),
      callValueRefundAddress,
      formatNumber(maxSubmissionFee),
      excessFeeRefundAddress,
      data,
    ]

    // arbitrum submit retry transactions have type 0x69
    const rlpEnc = ethers.utils.hexConcat([
      '0x69',
      ethers.utils.RLP.encode(fields),
    ])

    return ethers.utils.keccak256(rlpEnc)
  }

  public static fromTxComponents<T extends SignerOrProvider>(
    l2SignerOrProvider: T,
    chainId: number,
    sender: string,
    messageNumber: BigNumber,
    l1BaseFee: BigNumber,
    messageData: RetryableMessageParams,
    retryableCreationId?: string // TODO: remove this after migration
  ): L1ToL2MessageReaderOrWriter<T>
  public static fromTxComponents<T extends SignerOrProvider>(
    l2SignerOrProvider: T,
    chainId: number,
    sender: string,
    messageNumber: BigNumber,
    l1BaseFee: BigNumber,
    messageData: RetryableMessageParams,
    retryableCreationId?: string // TODO: remove this after migration
  ): L1ToL2MessageReader | L1ToL2MessageWriter {
    return SignerProviderUtils.isSigner(l2SignerOrProvider)
      ? new L1ToL2MessageWriter(
          l2SignerOrProvider,
          chainId,
          sender,
          messageNumber,
          l1BaseFee,
          messageData,
          retryableCreationId
        )
      : new L1ToL2MessageReader(
          l2SignerOrProvider,
          chainId,
          sender,
          messageNumber,
          l1BaseFee,
          messageData,
          retryableCreationId
        )
  }

  protected constructor(
    public readonly chainId: number,
    public readonly sender: string,
    public readonly messageNumber: BigNumber,
    public readonly l1BaseFee: BigNumber,
    public readonly messageData: RetryableMessageParams,
    retryableCreationId?: string // TODO: remove this after migration
  ) {
    if (isDefined(retryableCreationId)) {
      this.retryableCreationId = retryableCreationId
    } else {
      this.retryableCreationId = L1ToL2Message.calculateSubmitRetryableId(
        chainId,
        sender,
        messageNumber,
        l1BaseFee,
        messageData.destAddress,
        messageData.l2CallValue,
        messageData.l1Value,
        messageData.maxSubmissionFee,
        messageData.excessFeeRefundAddress,
        messageData.callValueRefundAddress,
        messageData.gasLimit,
        messageData.maxFeePerGas,
        messageData.data
      )
    }
  }
}

/**
 * If the status is redeemed an l2TxReceipt is populated.
 * For all other statuses l2TxReceipt is not populated
 */
export type L1ToL2MessageWaitResult =
  | { status: L1ToL2MessageStatus.REDEEMED; l2TxReceipt: TransactionReceipt }
  | { status: Exclude<L1ToL2MessageStatus, L1ToL2MessageStatus.REDEEMED> }

export type EthDepositMessageWaitResult = {
  l2TxReceipt: TransactionReceipt | null
}

export class L1ToL2MessageReader extends L1ToL2Message {
  private retryableCreationReceipt: TransactionReceipt | undefined | null
  public constructor(
    public readonly l2Provider: Provider,
    chainId: number,
    sender: string,
    messageNumber: BigNumber,
    l1BaseFee: BigNumber,
    messageData: RetryableMessageParams,
    retryableCreationId?: string // TODO: remove this after migration
  ) {
    super(
      chainId,
      sender,
      messageNumber,
      l1BaseFee,
      messageData,
      retryableCreationId
    )
  }

  /**
   * Try to get the receipt for the retryable ticket creation.
   * This is the L2 transaction that creates the retryable ticket.
   * If confirmations or timeout is provided, this will wait for the ticket to be created
   * @returns Null if retryable has not been created
   */
  public async getRetryableCreationReceipt(
    confirmations?: number,
    timeout?: number
  ): Promise<TransactionReceipt | null> {
    if (!this.retryableCreationReceipt) {
      this.retryableCreationReceipt = await getTransactionReceipt(
        this.l2Provider,
        this.retryableCreationId,
        confirmations,
        timeout
      )
    }

    return this.retryableCreationReceipt || null
  }

  /**
   * When retryable tickets are created, and gas is supplied to it, an attempt is
   * made to redeem the ticket straght away. This is called an auto redeem.
   * @returns TransactionReceipt of the auto redeem attempt if exists, otherwise null
   */
  public async getAutoRedeemAttempt(): Promise<TransactionReceipt | null> {
    const creationReceipt = await this.getRetryableCreationReceipt()

    if (creationReceipt) {
      const l2Receipt = new L2TransactionReceipt(creationReceipt)
      const redeemEvents = l2Receipt.getRedeemScheduledEvents()

      if (redeemEvents.length === 1) {
        return await this.l2Provider.getTransactionReceipt(
          redeemEvents[0].retryTxHash
        )
      } else if (redeemEvents.length > 1) {
        throw new ArbSdkError(
          `Unexpected number of redeem events for retryable creation tx. ${creationReceipt} ${redeemEvents}`
        )
      }
    }

    return null
  }

  /**
   * Receipt for the successful l2 transaction created by this message.
   * @returns TransactionReceipt of the first successful redeem if exists, otherwise the current status of the message.
   */
  public async getSuccessfulRedeem(): Promise<L1ToL2MessageWaitResult> {
    const l2Network = await getL2Network(this.l2Provider)
    const eventFetcher = new EventFetcher(this.l2Provider)
    const creationReceipt = await this.getRetryableCreationReceipt()

    if (!isDefined(creationReceipt)) {
      // retryable was never created, or not created yet
      // therefore it cant have been redeemed or be expired
      return { status: L1ToL2MessageStatus.NOT_YET_CREATED }
    }

    if (creationReceipt.status === 0) {
      return { status: L1ToL2MessageStatus.CREATION_FAILED }
    }

    // check the auto redeem first to avoid doing costly log queries in the happy case
    const autoRedeem = await this.getAutoRedeemAttempt()
    if (autoRedeem && autoRedeem.status === 1) {
      return { l2TxReceipt: autoRedeem, status: L1ToL2MessageStatus.REDEEMED }
    }

    if (await this.retryableExists()) {
      // the retryable was created and still exists
      // therefore it cant have been redeemed or be expired
      return { status: L1ToL2MessageStatus.FUNDS_DEPOSITED_ON_L2 }
    }

    // from this point on we know that the retryable was created but does not exist,
    // so the retryable was either successfully redeemed, or it expired

    // the auto redeem didnt exist or wasnt successful, look for a later manual redeem
    // to do this we need to filter through the whole lifetime of the ticket looking
    // for relevant redeem scheduled events
<<<<<<< HEAD
    if (creationReceipt) {
      let increment = 1000
      let fromBlock = await this.l2Provider.getBlock(
        creationReceipt.blockNumber
      )
      const creationBlock = await this.l2Provider.getBlock(
        creationReceipt.blockNumber
      )
      const maxBlock = await this.l2Provider.getBlockNumber()
      while (fromBlock.number < maxBlock) {
        const toBlockNumber = Math.min(fromBlock.number + increment, maxBlock)

        // We can skip by doing fromBlock.number + 1 on the first go
        // since creationBlock because it is covered by the `getAutoRedeem` shortcut
        const eventFetcher = new EventFetcher(this.l2Provider)
        const redeemEvents = await eventFetcher.getEvents(
          ARB_RETRYABLE_TX_ADDRESS,
          ArbRetryableTx__factory,
          contract =>
            contract.filters[
              'RedeemScheduled(bytes32,bytes32,uint64,uint64,address)'
            ](this.retryableCreationId),
          {
            fromBlock: fromBlock.number + 1,
            toBlock: toBlockNumber,
          }
        )
        const successfulRedeem = (
          await Promise.all(
            redeemEvents.map(e =>
              this.l2Provider.getTransactionReceipt(e.event.retryTxHash)
            )
          )
        ).filter(r => r.status === 1)
        if (successfulRedeem.length > 1)
          throw new ArbSdkError(
            `Unexpected number of successful redeems. Expected only one redeem for ticket ${this.retryableCreationId}, but found ${successfulRedeem.length}.`
=======
    let increment = 1000
    let fromBlock = await this.l2Provider.getBlock(creationReceipt.blockNumber)
    let timeout = fromBlock.timestamp + l2Network.retryableLifetimeSeconds
    const queriedRange: { from: number; to: number }[] = []
    const maxBlock = await this.l2Provider.getBlockNumber()
    while (fromBlock.number < maxBlock) {
      const toBlockNumber = Math.min(fromBlock.number + increment, maxBlock)

      // using fromBlock.number would lead to 1 block overlap
      // not fixing it here to keep the code simple
      const blockRange = { from: fromBlock.number, to: toBlockNumber }
      queriedRange.push(blockRange)
      const redeemEvents = await eventFetcher.getEvents(
        ARB_RETRYABLE_TX_ADDRESS,
        ArbRetryableTx__factory,
        contract => contract.filters.RedeemScheduled(this.retryableCreationId),
        {
          fromBlock: blockRange.from,
          toBlock: blockRange.to,
        }
      )
      const successfulRedeem = (
        await Promise.all(
          redeemEvents.map(e =>
            this.l2Provider.getTransactionReceipt(e.event.retryTxHash)
>>>>>>> a8a24d44
          )
        )
      ).filter(r => r.status === 1)
      if (successfulRedeem.length > 1)
        throw new ArbSdkError(
          `Unexpected number of successful redeems. Expected only one redeem for ticket ${this.retryableCreationId}, but found ${successfulRedeem.length}.`
        )
      if (successfulRedeem.length == 1)
        return {
          l2TxReceipt: successfulRedeem[0],
          status: L1ToL2MessageStatus.REDEEMED,
        }

      const toBlock = await this.l2Provider.getBlock(toBlockNumber)
      if (toBlock.timestamp > timeout) {
        // Check for LifetimeExtended event
        while (queriedRange.length > 0) {
          const blockRange = queriedRange.shift()
          const keepaliveEvents = await eventFetcher.getEvents(
            ARB_RETRYABLE_TX_ADDRESS,
            ArbRetryableTx__factory,
            contract =>
              contract.filters.LifetimeExtended(this.retryableCreationId),
            { fromBlock: blockRange!.from, toBlock: blockRange!.to }
          )
          if (keepaliveEvents.length > 0) {
            timeout = keepaliveEvents
              .map(e => e.event.newTimeout.toNumber())
              .sort()
              .reverse()[0]
            break
          }
        }
        // the retryable no longer exists, but we've searched beyond the timeout
        // so it must have expired
        if (toBlock.timestamp > timeout) break
        // It is possible to have another keepalive in the last range as it might include block after previous timeout
        while (queriedRange.length > 1) queriedRange.shift()
      }
      const processedSeconds = toBlock.timestamp - fromBlock.timestamp
      if (processedSeconds != 0) {
        // find the increment that cover ~ 1 day
        increment = Math.ceil((increment * 86400) / processedSeconds)
      }

      fromBlock = toBlock
    }

    // we know from earlier that the retryable no longer exists, so if we havent found the redemption
    // we know that it must have expired
    return { status: L1ToL2MessageStatus.EXPIRED }
  }

  /**
   * Has this message expired. Once expired the retryable ticket can no longer be redeemed.
   * @deprecated Will be removed in v3.0.0
   * @returns
   */
  public async isExpired(): Promise<boolean> {
    return await this.retryableExists()
  }

  private async retryableExists(): Promise<boolean> {
    try {
      const timeoutTimestamp = await this.getTimeout()
      const currentTimestamp = BigNumber.from(
        (await this.l2Provider.getBlock('latest')).timestamp
      )

      // timeoutTimestamp returns the timestamp at which the retryable ticket expires
      // it can also return 0 if the ticket l2Tx does not exist
      return currentTimestamp.lte(timeoutTimestamp)
    } catch (err) {
      return false
    }
  }

  public async status(): Promise<L1ToL2MessageStatus> {
    return (await this.getSuccessfulRedeem()).status
  }

  /**
   * Wait for the retryable ticket to be created, for it to be redeemed, and for the l2Tx to be executed.
   * Note: The terminal status of a transaction that only does an eth deposit is FUNDS_DEPOSITED_ON_L2 as
   * no L2 transaction needs to be executed, however the terminal state of any other transaction is REDEEMED
   * which represents that the retryable ticket has been redeemed and the L2 tx has been executed.
   * @param confirmations Amount of confirmations the retryable ticket and the auto redeem receipt should have
   * @param timeout Amount of time to wait for the retryable ticket to be created
   * Defaults to 15 minutes, as by this time all transactions are expected to be included on L2. Throws on timeout.
   * @returns The wait result contains a status, and optionally the l2TxReceipt.
   * If the status is "REDEEMED" then a l2TxReceipt is also available on the result.
   * If the status has any other value then l2TxReceipt is not populated.
   */
  public async waitForStatus(
    confirmations?: number,
    timeout = 900000
  ): Promise<L1ToL2MessageWaitResult> {
    // try to wait for the retryable ticket to be created
    const _retryableCreationReceipt = await this.getRetryableCreationReceipt(
      confirmations,
      timeout
    )
    if (!_retryableCreationReceipt)
      throw new ArbSdkError(
        `Retryable creation receipt not found ${this.retryableCreationId}`
      )
    return await this.getSuccessfulRedeem()
  }

  /**
   * The minimium lifetime of a retryable tx
   * @returns
   */
  public static async getLifetime(l2Provider: Provider): Promise<BigNumber> {
    const arbRetryableTx = ArbRetryableTx__factory.connect(
      ARB_RETRYABLE_TX_ADDRESS,
      l2Provider
    )
    return await arbRetryableTx.getLifetime()
  }

  /**
   * How long until this message expires
   * @returns
   */
  public async getTimeout(): Promise<BigNumber> {
    const arbRetryableTx = ArbRetryableTx__factory.connect(
      ARB_RETRYABLE_TX_ADDRESS,
      this.l2Provider
    )
    return await arbRetryableTx.getTimeout(this.retryableCreationId)
  }

  /**
   * Address to which CallValue will be credited to on L2 if the retryable ticket times out or is cancelled.
   * The Beneficiary is also the address with the right to cancel a Retryable Ticket (if the ticket hasn’t been redeemed yet).
   * @returns
   */
  public getBeneficiary(): Promise<string> {
    const arbRetryableTx = ArbRetryableTx__factory.connect(
      ARB_RETRYABLE_TX_ADDRESS,
      this.l2Provider
    )
    return arbRetryableTx.getBeneficiary(this.retryableCreationId)
  }
}

export class L1ToL2MessageWriter extends L1ToL2MessageReader {
  public constructor(
    public readonly l2Signer: Signer,
    chainId: number,
    sender: string,
    messageNumber: BigNumber,
    l1BaseFee: BigNumber,
    messageData: RetryableMessageParams,
    retryableCreationId?: string // TODO: remove this after migration
  ) {
    super(
      l2Signer.provider!,
      chainId,
      sender,
      messageNumber,
      l1BaseFee,
      messageData,
      retryableCreationId
    )
    if (!l2Signer.provider)
      throw new ArbSdkError('Signer not connected to provider.')
  }

  /**
   * Manually redeem the retryable ticket.
   * Throws if message status is not L1ToL2MessageStatus.FUNDS_DEPOSITED_ON_L2
   */
  public async redeem(overrides?: Overrides): Promise<RedeemTransaction> {
    const status = await this.status()
    if (status === L1ToL2MessageStatus.FUNDS_DEPOSITED_ON_L2) {
      const arbRetryableTx = ArbRetryableTx__factory.connect(
        ARB_RETRYABLE_TX_ADDRESS,
        this.l2Signer
      )

      const redeemTx = await arbRetryableTx.redeem(this.retryableCreationId, {
        ...overrides,
      })

      return L2TransactionReceipt.toRedeemTransaction(
        L2TransactionReceipt.monkeyPatchWait(redeemTx),
        this.l2Provider
      )
    } else {
      throw new ArbSdkError(
        `Cannot redeem as retryable does not exist. Message status: ${
          L1ToL2MessageStatus[status]
        } must be: ${
          L1ToL2MessageStatus[L1ToL2MessageStatus.FUNDS_DEPOSITED_ON_L2]
        }.`
      )
    }
  }

  /**
   * Cancel the retryable ticket.
   * Throws if message status is not L1ToL2MessageStatus.FUNDS_DEPOSITED_ON_L2
   */
  public async cancel(overrides?: Overrides): Promise<ContractTransaction> {
    const status = await this.status()
    if (status === L1ToL2MessageStatus.FUNDS_DEPOSITED_ON_L2) {
      const arbRetryableTx = ArbRetryableTx__factory.connect(
        ARB_RETRYABLE_TX_ADDRESS,
        this.l2Signer
      )
      return await arbRetryableTx.cancel(this.retryableCreationId, overrides)
    } else {
      throw new ArbSdkError(
        `Cannot cancel as retryable does not exist. Message status: ${
          L1ToL2MessageStatus[status]
        } must be: ${
          L1ToL2MessageStatus[L1ToL2MessageStatus.FUNDS_DEPOSITED_ON_L2]
        }.`
      )
    }
  }

  /**
   * Increase the timeout of a retryable ticket.
   * Throws if message status is not L1ToL2MessageStatus.FUNDS_DEPOSITED_ON_L2
   */
  public async keepAlive(overrides?: Overrides): Promise<ContractTransaction> {
    const status = await this.status()
    if (status === L1ToL2MessageStatus.FUNDS_DEPOSITED_ON_L2) {
      const arbRetryableTx = ArbRetryableTx__factory.connect(
        ARB_RETRYABLE_TX_ADDRESS,
        this.l2Signer
      )
      return await arbRetryableTx.keepalive(this.retryableCreationId, overrides)
    } else {
      throw new ArbSdkError(
        `Cannot keep alive as retryable does not exist. Message status: ${
          L1ToL2MessageStatus[status]
        } must be: ${
          L1ToL2MessageStatus[L1ToL2MessageStatus.FUNDS_DEPOSITED_ON_L2]
        }.`
      )
    }
  }
}

/**
 * A message for Eth deposits from L1 to L2
 */
export class EthDepositMessage {
  public readonly l2DepositTxHash: string
  private l2DepositTxReceipt: TransactionReceipt | undefined | null

  public static calculateDepositTxId(
    l2ChainId: number,
    messageNumber: BigNumber,
    fromAddress: string,
    toAddress: string,
    value: BigNumber
  ): string {
    const formatNumber = (value: BigNumber): Uint8Array => {
      return ethers.utils.stripZeros(value.toHexString())
    }

    const chainId = BigNumber.from(l2ChainId)
    const msgNum = BigNumber.from(messageNumber)

    // https://github.com/OffchainLabs/go-ethereum/blob/07e017aa73e32be92aadb52fa327c552e1b7b118/core/types/arb_types.go#L302-L308
    const fields = [
      formatNumber(chainId),
      zeroPad(formatNumber(msgNum), 32),
      getAddress(fromAddress),
      getAddress(toAddress),
      formatNumber(value),
    ]

    // arbitrum eth deposit transactions have type 0x64
    const rlpEnc = ethers.utils.hexConcat([
      '0x64',
      ethers.utils.RLP.encode(fields),
    ])

    return ethers.utils.keccak256(rlpEnc)
  }

  /**
   * Parse the data field in
   * event InboxMessageDelivered(uint256 indexed messageNum, bytes data);
   * @param eventData
   * @returns destination and amount
   */
  private static parseEthDepositData(eventData: string): {
    to: string
    value: BigNumber
  } {
    // https://github.com/OffchainLabs/nitro/blob/aa84e899cbc902bf6da753b1d66668a1def2c106/contracts/src/bridge/Inbox.sol#L242
    // ethers.defaultAbiCoder doesnt decode packed args, so we do a hardcoded parsing
    const addressEnd = 2 + 20 * 2
    const to = getAddress('0x' + eventData.substring(2, addressEnd))
    const value = BigNumber.from('0x' + eventData.substring(addressEnd))

    return { to, value }
  }

  /**
   * Create an EthDepositMessage from data emitted in event when calling ethDeposit on Inbox.sol
   * @param l2Provider
   * @param messageNumber The message number in the Inbox.InboxMessageDelivered event
   * @param senderAddr The sender address from Bridge.MessageDelivered event
   * @param inboxMessageEventData The data field from the Inbox.InboxMessageDelivered event
   * @returns
   */
  public static async fromEventComponents(
    l2Provider: Provider,
    messageNumber: BigNumber,
    senderAddr: string,
    inboxMessageEventData: string
  ) {
    const chainId = (await l2Provider.getNetwork()).chainId
    const { to, value } = EthDepositMessage.parseEthDepositData(
      inboxMessageEventData
    )

    return new EthDepositMessage(
      l2Provider,
      chainId,
      messageNumber,
      senderAddr,
      to,
      value
    )
  }

  /**
   *
   * @param l2Provider
   * @param l2ChainId
   * @param messageNumber
   * @param to Recipient address of the ETH on L2
   * @param value
   */
  constructor(
    private readonly l2Provider: Provider,
    public readonly l2ChainId: number,
    public readonly messageNumber: BigNumber,
    public readonly from: string,
    public readonly to: string,
    public readonly value: BigNumber
  ) {
    this.l2DepositTxHash = EthDepositMessage.calculateDepositTxId(
      l2ChainId,
      messageNumber,
      from,
      to,
      value
    )
  }

  public async status(): Promise<L1ToL2MessageStatus> {
    const receipt = await this.l2Provider.getTransactionReceipt(
      this.l2DepositTxHash
    )
    if (receipt === null) return L1ToL2MessageStatus.NOT_YET_CREATED
    else return L1ToL2MessageStatus.FUNDS_DEPOSITED_ON_L2
  }

  public async wait(confirmations?: number, timeout = 900000) {
    if (!this.l2DepositTxReceipt) {
      this.l2DepositTxReceipt = await getTransactionReceipt(
        this.l2Provider,
        this.l2DepositTxHash,
        confirmations,
        timeout
      )
    }

    return this.l2DepositTxReceipt || null
  }
}<|MERGE_RESOLUTION|>--- conflicted
+++ resolved
@@ -35,11 +35,7 @@
 import { L2TransactionReceipt, RedeemTransaction } from './L2Transaction'
 import { getL2Network } from '../../lib/dataEntities/networks'
 import { RetryableMessageParams } from '../dataEntities/message'
-<<<<<<< HEAD
-import { getTransactionReceipt } from '../utils/lib'
-=======
 import { getTransactionReceipt, isDefined } from '../utils/lib'
->>>>>>> a8a24d44
 import { EventFetcher } from '../utils/eventFetcher'
 
 export enum L2TxnType {
@@ -345,45 +341,6 @@
     // the auto redeem didnt exist or wasnt successful, look for a later manual redeem
     // to do this we need to filter through the whole lifetime of the ticket looking
     // for relevant redeem scheduled events
-<<<<<<< HEAD
-    if (creationReceipt) {
-      let increment = 1000
-      let fromBlock = await this.l2Provider.getBlock(
-        creationReceipt.blockNumber
-      )
-      const creationBlock = await this.l2Provider.getBlock(
-        creationReceipt.blockNumber
-      )
-      const maxBlock = await this.l2Provider.getBlockNumber()
-      while (fromBlock.number < maxBlock) {
-        const toBlockNumber = Math.min(fromBlock.number + increment, maxBlock)
-
-        // We can skip by doing fromBlock.number + 1 on the first go
-        // since creationBlock because it is covered by the `getAutoRedeem` shortcut
-        const eventFetcher = new EventFetcher(this.l2Provider)
-        const redeemEvents = await eventFetcher.getEvents(
-          ARB_RETRYABLE_TX_ADDRESS,
-          ArbRetryableTx__factory,
-          contract =>
-            contract.filters[
-              'RedeemScheduled(bytes32,bytes32,uint64,uint64,address)'
-            ](this.retryableCreationId),
-          {
-            fromBlock: fromBlock.number + 1,
-            toBlock: toBlockNumber,
-          }
-        )
-        const successfulRedeem = (
-          await Promise.all(
-            redeemEvents.map(e =>
-              this.l2Provider.getTransactionReceipt(e.event.retryTxHash)
-            )
-          )
-        ).filter(r => r.status === 1)
-        if (successfulRedeem.length > 1)
-          throw new ArbSdkError(
-            `Unexpected number of successful redeems. Expected only one redeem for ticket ${this.retryableCreationId}, but found ${successfulRedeem.length}.`
-=======
     let increment = 1000
     let fromBlock = await this.l2Provider.getBlock(creationReceipt.blockNumber)
     let timeout = fromBlock.timestamp + l2Network.retryableLifetimeSeconds
@@ -409,7 +366,6 @@
         await Promise.all(
           redeemEvents.map(e =>
             this.l2Provider.getTransactionReceipt(e.event.retryTxHash)
->>>>>>> a8a24d44
           )
         )
       ).filter(r => r.status === 1)
