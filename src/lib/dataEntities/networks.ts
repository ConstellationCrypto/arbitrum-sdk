/*
 * Copyright 2021, Offchain Labs, Inc.
 *
 * Licensed under the Apache License, Version 2.0 (the "License");
 * you may not use this file except in compliance with the License.
 * You may obtain a copy of the License at
 *
 *    http://www.apache.org/licenses/LICENSE-2.0
 *
 * Unless required by applicable law or agreed to in writing, software
 * distributed under the License is distributed on an "AS IS" BASIS,
 * WITHOUT WARRANTIES OR CONDITIONS OF ANY KIND, either express or implied.
 * See the License for the specific language governing permissions and
 * limitations under the License.
 */
/* eslint-env node */
'use strict'

import { SignerOrProvider, SignerProviderUtils } from './signerOrProvider'
import { ArbSdkError } from '../dataEntities/errors'
import { SEVEN_DAYS_IN_SECONDS } from './constants'

export interface L1Network extends Network {
  partnerChainIDs: number[]
  blockTime: number //seconds
  isArbitrum: false
}

export interface L2Network extends Network {
  tokenBridge: TokenBridge
  ethBridge: EthBridge
  partnerChainID: number
  isArbitrum: true
  confirmPeriodBlocks: number
  retryableLifetimeSeconds: number
<<<<<<< HEAD
  nitroGenesisBlock: number
=======
  /**
   * How long to wait (ms) for a deposit to arrive on l2 before timing out a request
   */
  depositTimeout: number
>>>>>>> 0474d101
}
export interface Network {
  chainID: number
  name: string
  explorerUrl: string
  gif?: string
  isCustom: boolean
}

export interface TokenBridge {
  l1GatewayRouter: string
  l2GatewayRouter: string
  l1ERC20Gateway: string
  l2ERC20Gateway: string
  l1CustomGateway: string
  l2CustomGateway: string
  l1WethGateway: string
  l2WethGateway: string
  l2Weth: string
  l1Weth: string
  l1ProxyAdmin: string
  l2ProxyAdmin: string
  l1MultiCall: string
  l2Multicall: string
}

export interface EthBridge {
  bridge: string
  inbox: string
  sequencerInbox: string
  outbox: string
  rollup: string
  classicOutboxes?: {
    [addr: string]: number
  }
}

export interface L1Networks {
  [id: string]: L1Network
}

export interface L2Networks {
  [id: string]: L2Network
}

const mainnetTokenBridge: TokenBridge = {
  l1GatewayRouter: '0x72Ce9c846789fdB6fC1f34aC4AD25Dd9ef7031ef',
  l2GatewayRouter: '0x5288c571Fd7aD117beA99bF60FE0846C4E84F933',
  l1ERC20Gateway: '0xa3A7B6F88361F48403514059F1F16C8E78d60EeC',
  l2ERC20Gateway: '0x09e9222E96E7B4AE2a407B98d48e330053351EEe',
  l1CustomGateway: '0xcEe284F754E854890e311e3280b767F80797180d',
  l2CustomGateway: '0x096760F208390250649E3e8763348E783AEF5562',
  l1WethGateway: '0xd92023E9d9911199a6711321D1277285e6d4e2db',
  l2WethGateway: '0x6c411aD3E74De3E7Bd422b94A27770f5B86C623B',
  l2Weth: '0x82aF49447D8a07e3bd95BD0d56f35241523fBab1',
  l1Weth: '0xc02aaa39b223fe8d0a0e5c4f27ead9083c756cc2',
  l1ProxyAdmin: '0x9aD46fac0Cf7f790E5be05A0F15223935A0c0aDa',
  l2ProxyAdmin: '0xd570aCE65C43af47101fC6250FD6fC63D1c22a86',
  l1MultiCall: '0x5ba1e12693dc8f9c48aad8770482f4739beed696',
  l2Multicall: '0x842eC2c7D803033Edf55E478F461FC547Bc54EB2',
}

const rinkebyTokenBridge: TokenBridge = {
  l1GatewayRouter: '0x70C143928eCfFaf9F5b406f7f4fC28Dc43d68380',
  l2GatewayRouter: '0x9413AD42910c1eA60c737dB5f58d1C504498a3cD',
  l1ERC20Gateway: '0x91169Dbb45e6804743F94609De50D511C437572E',
  l2ERC20Gateway: '0x195C107F3F75c4C93Eba7d9a1312F19305d6375f',
  l1CustomGateway: '0x917dc9a69F65dC3082D518192cd3725E1Fa96cA2',
  l2CustomGateway: '0x9b014455AcC2Fe90c52803849d0002aeEC184a06',
  l1WethGateway: '0x81d1a19cf7071732D4313c75dE8DD5b8CF697eFD',
  l2WethGateway: '0xf94bc045c4E926CC0b34e8D1c41Cd7a043304ac9',
  l2Weth: '0xB47e6A5f8b33b3F17603C83a0535A9dcD7E32681',
  l1Weth: '0xc778417E063141139Fce010982780140Aa0cD5Ab',
  l1ProxyAdmin: '0x0DbAF24efA2bc9Dd1a6c0530DD252BCcF883B89A',
  l2ProxyAdmin: '0x58816566EB91815Cc07f3Ad5230eE0820fe1A19a',
  l1MultiCall: '0x5ba1e12693dc8f9c48aad8770482f4739beed696',
  l2Multicall: '0x5D6e06d3E154C5DBEC91317f0d04AE03AB49A273',
}

const rinkebyETHBridge: EthBridge = {
  bridge: '0x85C720444e436E1F9407E0C3895d3fE149f41168',
  inbox: '0x578BAde599406A8fE3d24Fd7f7211c0911F5B29e',
  sequencerInbox: '0x957C9c64f7c2cE091E56aF3F33AB20259096355F',
  outbox: '0x36648F69cEb55Ce1B2920Bf2de321FBc9c378f0E',
  rollup: '0x71c6093C564EDDCFAf03481C3F59F88849F1e644',
  classicOutboxes: {
    '0xefa1a42D3c4699822eE42677515A64b658be1bFc': 0,
    '0x2360A33905dc1c72b12d975d975F42BaBdcef9F3': 326,
  },
}

const mainnetETHBridge: EthBridge = {
  bridge: '0x8315177aB297bA92A06054cE80a67Ed4DBd7ed3a',
  inbox: '0x4Dbd4fc535Ac27206064B68FfCf827b0A60BAB3f',
<<<<<<< HEAD
  sequencerInbox: '0x4c6f947Ae67F572afa4ae0730947DE7C874F95Ef',
  outbox: '0x760723CD2e632826c38Fef8CD438A4CC7E7E1A40',
  rollup: '0xC12BA48c781F6e392B49Db2E25Cd0c28cD77531A',
  classicOutboxes: {
    '0x667e23ABd27E623c11d4CC00ca3EC4d0bD63337a': 0,
    '0x760723CD2e632826c38Fef8CD438A4CC7E7E1A40': 30,
  },
=======
  sequencerInbox: '0x1c479675ad559DC151F6Ec7ed3FbF8ceE79582B6',
  outbox: '0x0B9857ae2D4A3DBe74ffE1d7DF045bb7F96E4840',
  rollup: '0x5eF0D09d1E6204141B4d37530808eD19f60FBa35',
>>>>>>> 0474d101
}

export const l1Networks: L1Networks = {
  1: {
    chainID: 1,
    name: 'Mainnet',
    explorerUrl: 'https://etherscan.io',
    partnerChainIDs: [42161, 42170],
    blockTime: 14,
    isCustom: false,
    isArbitrum: false,
  },
  1338: {
    chainID: 1338,
    name: 'Hardhat_Mainnet_Fork',
    explorerUrl: 'https://etherscan.io',
    partnerChainIDs: [42161],
    blockTime: 1,
    isCustom: false,
    isArbitrum: false,
  },
  4: {
    chainID: 4,
    name: 'Rinkeby',
    explorerUrl: 'https://rinkeby.etherscan.io',
    partnerChainIDs: [421611],
    blockTime: 15,
    isCustom: false,
    isArbitrum: false,
  },
  5: {
    blockTime: 15,
    chainID: 5,
    explorerUrl: 'https://goerli.etherscan.io',
    isCustom: false,
    name: 'Goerli',
    partnerChainIDs: [421613],
    isArbitrum: false,
  },
}

export const l2Networks: L2Networks = {
  42161: {
    chainID: 42161,
    name: 'Arbitrum One',
    explorerUrl: 'https://arbiscan.io',
    partnerChainID: 1,
    isArbitrum: true,
    tokenBridge: mainnetTokenBridge,
    ethBridge: mainnetETHBridge,
    confirmPeriodBlocks: 45818,
    isCustom: false,
    retryableLifetimeSeconds: SEVEN_DAYS_IN_SECONDS,
<<<<<<< HEAD
    nitroGenesisBlock: 22207817,
=======
    /**
     * Finalisation on mainnet can be up to 2 epochs = 64 blocks on mainnet
     */
    depositTimeout: 888000,
>>>>>>> 0474d101
  },
  421611: {
    chainID: 421611,
    name: 'ArbRinkeby',
    explorerUrl: 'https://testnet.arbiscan.io',
    partnerChainID: 4,
    isArbitrum: true,
    tokenBridge: rinkebyTokenBridge,
    ethBridge: rinkebyETHBridge,
    confirmPeriodBlocks: 6545, // TODO
    isCustom: false,
    retryableLifetimeSeconds: SEVEN_DAYS_IN_SECONDS,
<<<<<<< HEAD
    nitroGenesisBlock: 0,
=======
    depositTimeout: 9000000,
>>>>>>> 0474d101
  },
  421613: {
    chainID: 421613,
    confirmPeriodBlocks: 960,
    retryableLifetimeSeconds: SEVEN_DAYS_IN_SECONDS,
    ethBridge: {
      bridge: '0xaf4159a80b6cc41ed517db1c453d1ef5c2e4db72',
      inbox: '0x6BEbC4925716945D46F0Ec336D5C2564F419682C',
      outbox: '0x45Af9Ed1D03703e480CE7d328fB684bb67DA5049',
      rollup: '0x45e5cAea8768F42B385A366D3551Ad1e0cbFAb17',
      sequencerInbox: '0x0484A87B144745A2E5b7c359552119B6EA2917A9',
    },
    explorerUrl: 'https://goerli-rollup-explorer.arbitrum.io',
    isArbitrum: true,
    isCustom: false,
    name: 'Arbitrum Rollup Goerli Testnet',
    partnerChainID: 5,
    tokenBridge: {
      l1CustomGateway: '0x9fDD1C4E4AA24EEc1d913FABea925594a20d43C7',
      l1ERC20Gateway: '0x715D99480b77A8d9D603638e593a539E21345FdF',
      l1GatewayRouter: '0x4c7708168395aEa569453Fc36862D2ffcDaC588c',
      l1MultiCall: '0xa0A8537a683B49ba4bbE23883d984d4684e0acdD',
      l1ProxyAdmin: '0x16101A84B00344221E2983190718bFAba30D9CeE',
      l1Weth: '0xB4FBF271143F4FBf7B91A5ded31805e42b2208d6',
      l1WethGateway: '0x6e244cD02BBB8a6dbd7F626f05B2ef82151Ab502',
      l2CustomGateway: '0x8b6990830cF135318f75182487A4D7698549C717',
      l2ERC20Gateway: '0x2eC7Bc552CE8E51f098325D2FcF0d3b9d3d2A9a2',
      l2GatewayRouter: '0xE5B9d8d42d656d1DcB8065A6c012FE3780246041',
      l2Multicall: '0x108B25170319f38DbED14cA9716C54E5D1FF4623',
      l2ProxyAdmin: '0xeC377B42712608B0356CC54Da81B2be1A4982bAb',
      l2Weth: '0xe39Ab88f8A4777030A534146A9Ca3B52bd5D43A3',
      l2WethGateway: '0xf9F2e89c8347BD96742Cc07095dee490e64301d6',
    },
<<<<<<< HEAD
    nitroGenesisBlock: 0,
=======
    /**
     * Low validator participation on goerli means that it can take a long time to finalise
     * Wait 10 epochs there on goerli = 320 blocks. Each block is 12 seconds.
     */
    depositTimeout: 3960000,
>>>>>>> 0474d101
  },
  42170: {
    chainID: 42170,
    confirmPeriodBlocks: 45818,
    ethBridge: {
      bridge: '0xc1ebd02f738644983b6c4b2d440b8e77dde276bd',
      inbox: '0xc4448b71118c9071bcb9734a0eac55d18a153949',
      outbox: '0xD4B80C3D7240325D18E645B49e6535A3Bf95cc58',
      rollup: '0xfb209827c58283535b744575e11953dcc4bead88',
      sequencerInbox: '0x211e1c4c7f1bf5351ac850ed10fd68cffcf6c21b',
    },
    explorerUrl: 'https://nova-explorer.arbitrum.io',
    isArbitrum: true,
    isCustom: false,
    name: 'Arbitrum Nova',
    partnerChainID: 1,
    retryableLifetimeSeconds: SEVEN_DAYS_IN_SECONDS,
    tokenBridge: {
      l1CustomGateway: '0x23122da8C581AA7E0d07A36Ff1f16F799650232f',
      l1ERC20Gateway: '0xB2535b988dcE19f9D71dfB22dB6da744aCac21bf',
      l1GatewayRouter: '0xC840838Bc438d73C16c2f8b22D2Ce3669963cD48',
      l1MultiCall: '0x8896d23afea159a5e9b72c9eb3dc4e2684a38ea3',
      l1ProxyAdmin: '0xa8f7DdEd54a726eB873E98bFF2C95ABF2d03e560',
      l1Weth: '0xC02aaA39b223FE8D0A0e5C4F27eAD9083C756Cc2',
      l1WethGateway: '0xE4E2121b479017955Be0b175305B35f312330BaE',
      l2CustomGateway: '0xbf544970E6BD77b21C6492C281AB60d0770451F4',
      l2ERC20Gateway: '0xcF9bAb7e53DDe48A6DC4f286CB14e05298799257',
      l2GatewayRouter: '0x21903d3F8176b1a0c17E953Cd896610Be9fFDFa8',
      l2Multicall: '0x5e1eE626420A354BbC9a95FeA1BAd4492e3bcB86',
      l2ProxyAdmin: '0xada790b026097BfB36a5ed696859b97a96CEd92C',
      l2Weth: '0x722E8BdD2ce80A4422E880164f2079488e115365',
      l2WethGateway: '0x7626841cB6113412F9c88D3ADC720C9FAC88D9eD',
    },
<<<<<<< HEAD
    nitroGenesisBlock: 0,
=======
    depositTimeout: 888000,
>>>>>>> 0474d101
  },
}

const getNetwork = async (
  signerOrProviderOrChainID: SignerOrProvider | number,
  layer: 1 | 2
) => {
  const chainID = await (async () => {
    if (typeof signerOrProviderOrChainID === 'number') {
      return signerOrProviderOrChainID
    }
    const provider = SignerProviderUtils.getProviderOrThrow(
      signerOrProviderOrChainID
    )

    const { chainId } = await provider.getNetwork()
    return chainId
  })()

  const networks = layer === 1 ? l1Networks : l2Networks
  if (networks[chainID]) {
    return networks[chainID]
  } else {
    throw new ArbSdkError(`Unrecognized network ${chainID}.`)
  }
}

export const getL1Network = (
  signerOrProviderOrChainID: SignerOrProvider | number
): Promise<L1Network> => {
  return getNetwork(signerOrProviderOrChainID, 1) as Promise<L1Network>
}
export const getL2Network = (
  signerOrProviderOrChainID: SignerOrProvider | number
): Promise<L2Network> => {
  return getNetwork(signerOrProviderOrChainID, 2) as Promise<L2Network>
}

export const addCustomNetwork = ({
  customL1Network,
  customL2Network,
}: {
  customL1Network?: L1Network
  customL2Network: L2Network
}): void => {
  if (customL1Network) {
    if (l1Networks[customL1Network.chainID]) {
      throw new ArbSdkError(
        `Network ${customL1Network.chainID} already included`
      )
    } else if (!customL1Network.isCustom) {
      throw new ArbSdkError(
        `Custom network ${customL1Network.chainID} must have isCustom flag set to true`
      )
    } else {
      l1Networks[customL1Network.chainID] = customL1Network
    }
  }

  if (l2Networks[customL2Network.chainID])
    throw new ArbSdkError(`Network ${customL2Network.chainID} already included`)
  else if (!customL2Network.isCustom) {
    throw new ArbSdkError(
      `Custom network ${customL2Network.chainID} must have isCustom flag set to true`
    )
  }

  l2Networks[customL2Network.chainID] = customL2Network

  const l1PartnerChain = l1Networks[customL2Network.partnerChainID]
  if (!l1PartnerChain)
    throw new ArbSdkError(
      `Network ${customL2Network.chainID}'s partner network, ${customL2Network.partnerChainID}, not recognized`
    )

  if (!l1PartnerChain.partnerChainIDs.includes(customL2Network.chainID)) {
    l1PartnerChain.partnerChainIDs.push(customL2Network.chainID)
  }
}

export const isL1Network = (
  network: L1Network | L2Network
): network is L1Network => {
  if ((network as L1Network).partnerChainIDs) return true
  else return false
}<|MERGE_RESOLUTION|>--- conflicted
+++ resolved
@@ -33,14 +33,11 @@
   isArbitrum: true
   confirmPeriodBlocks: number
   retryableLifetimeSeconds: number
-<<<<<<< HEAD
   nitroGenesisBlock: number
-=======
   /**
    * How long to wait (ms) for a deposit to arrive on l2 before timing out a request
    */
   depositTimeout: number
->>>>>>> 0474d101
 }
 export interface Network {
   chainID: number
@@ -135,19 +132,13 @@
 const mainnetETHBridge: EthBridge = {
   bridge: '0x8315177aB297bA92A06054cE80a67Ed4DBd7ed3a',
   inbox: '0x4Dbd4fc535Ac27206064B68FfCf827b0A60BAB3f',
-<<<<<<< HEAD
-  sequencerInbox: '0x4c6f947Ae67F572afa4ae0730947DE7C874F95Ef',
-  outbox: '0x760723CD2e632826c38Fef8CD438A4CC7E7E1A40',
-  rollup: '0xC12BA48c781F6e392B49Db2E25Cd0c28cD77531A',
+  sequencerInbox: '0x1c479675ad559DC151F6Ec7ed3FbF8ceE79582B6',
+  outbox: '0x0B9857ae2D4A3DBe74ffE1d7DF045bb7F96E4840',
+  rollup: '0x5eF0D09d1E6204141B4d37530808eD19f60FBa35',
   classicOutboxes: {
     '0x667e23ABd27E623c11d4CC00ca3EC4d0bD63337a': 0,
     '0x760723CD2e632826c38Fef8CD438A4CC7E7E1A40': 30,
   },
-=======
-  sequencerInbox: '0x1c479675ad559DC151F6Ec7ed3FbF8ceE79582B6',
-  outbox: '0x0B9857ae2D4A3DBe74ffE1d7DF045bb7F96E4840',
-  rollup: '0x5eF0D09d1E6204141B4d37530808eD19f60FBa35',
->>>>>>> 0474d101
 }
 
 export const l1Networks: L1Networks = {
@@ -201,14 +192,11 @@
     confirmPeriodBlocks: 45818,
     isCustom: false,
     retryableLifetimeSeconds: SEVEN_DAYS_IN_SECONDS,
-<<<<<<< HEAD
     nitroGenesisBlock: 22207817,
-=======
     /**
      * Finalisation on mainnet can be up to 2 epochs = 64 blocks on mainnet
      */
     depositTimeout: 888000,
->>>>>>> 0474d101
   },
   421611: {
     chainID: 421611,
@@ -221,11 +209,8 @@
     confirmPeriodBlocks: 6545, // TODO
     isCustom: false,
     retryableLifetimeSeconds: SEVEN_DAYS_IN_SECONDS,
-<<<<<<< HEAD
     nitroGenesisBlock: 0,
-=======
     depositTimeout: 9000000,
->>>>>>> 0474d101
   },
   421613: {
     chainID: 421613,
@@ -259,15 +244,12 @@
       l2Weth: '0xe39Ab88f8A4777030A534146A9Ca3B52bd5D43A3',
       l2WethGateway: '0xf9F2e89c8347BD96742Cc07095dee490e64301d6',
     },
-<<<<<<< HEAD
     nitroGenesisBlock: 0,
-=======
     /**
      * Low validator participation on goerli means that it can take a long time to finalise
      * Wait 10 epochs there on goerli = 320 blocks. Each block is 12 seconds.
      */
     depositTimeout: 3960000,
->>>>>>> 0474d101
   },
   42170: {
     chainID: 42170,
@@ -301,11 +283,8 @@
       l2Weth: '0x722E8BdD2ce80A4422E880164f2079488e115365',
       l2WethGateway: '0x7626841cB6113412F9c88D3ADC720C9FAC88D9eD',
     },
-<<<<<<< HEAD
     nitroGenesisBlock: 0,
-=======
     depositTimeout: 888000,
->>>>>>> 0474d101
   },
 }
 
