/*
 * Copyright 2019, Offchain Labs, Inc.
 *
 * Licensed under the Apache License, Version 2.0 (the "License");
 * you may not use this file except in compliance with the License.
 * You may obtain a copy of the License at
 *
 *    http://www.apache.org/licenses/LICENSE-2.0
 *
 * Unless required by applicable law or agreed to in writing, software
 * distributed under the License is distributed on an "AS IS" BASIS,
 * WITHOUT WARRANTIES OR CONDITIONS OF ANY KIND, either express or implied.
 * See the License for the specific language governing permissions and
 * limitations under the License.
 */

pragma solidity ^0.5.3;

import "./Leaves.sol";

import "./VM.sol";
import "./IArbRollup.sol";
import "../libraries/RollupTime.sol";

import "../IGlobalPendingInbox.sol";

import "../arch/Value.sol";


contract ArbRollup is Leaves, IArbRollup {
    // invalid leaf
    string constant MAKE_LEAF = "MAKE_LEAF";
    // Can only disputable assert if machine is not errored or halted
    string constant MAKE_RUN = "MAKE_RUN";
    // Tried to execute too many steps
    string constant MAKE_STEP = "MAKE_STEP";
    // Precondition: not within time bounds
    string constant MAKE_TIME = "MAKE_TIME";
    // invalid staker location proof
    string constant MAKE_STAKER_PROOF = "MAKE_STAKER_PROOF";

    // must include proof for all stakers
    string constant CONF_COUNT = "CONF_COUNT";
    // Stakers must be ordered
    string constant CONF_ORDER = "CONF_ORDER";
    // at least one active staker disagrees
    string constant CONF_STAKER_PROOF = "CONF_STAKER_PROOF";
    // Type is not invalid
    string constant CONF_INV_TYPE = "CONF_INV_TYPE";
    // There must be at least one staker
    string constant CONF_HAS_STAKER = "CONF_HAS_STAKER";


    // Only callable by owner
    string constant ONLY_OWNER = "ONLY_OWNER";

    using SafeMath for uint256;

    IGlobalPendingInbox public globalInbox;

    address   owner;
    VM.Params vmParams;


    // Fields
    //   prevLeafHash
    //   afterPendingTop
    //   importedMesssagesSlice
    //   afterVMHash
    //   messagesAccHash
    //   logsAccHash

    event RollupAsserted(
        bytes32[6] fields,
        uint importedMessageCount,
        uint64[2] timeBoundsBlocks,
        bool didInboxInsn,
        uint32 numSteps,
        uint64 numArbGas
    );

    event RollupConfirmed(bytes32 nodeHash);

    event ConfirmedAssertion(
        bytes32 logsAccHash
    );

    struct MakeAssertionData {
        bytes32 beforeVMHash;
        bytes32 beforeInboxHash;
        bytes32 beforePendingTop;
        uint beforePendingCount;
        bytes32 prevPrevLeafHash;
        bytes32 prevDisputableNodeHash;
        bytes32[] stakerProof;
        bytes32 afterPendingTop;
        uint afterPendingCount;
        bytes32 importedMessagesSlice;
        bytes32 afterVMHash;
        bool didInboxInsn;
        bytes32 afterInboxHash;
        bytes32 messagesAccHash;
        bytes32 logsAccHash;
        uint32 numSteps;
        uint64 numArbGas;
        uint128[2] timeBoundsBlocks;
        uint256 prevDeadlineTicks;
        uint32  prevChildType;
    }

    function init(
        bytes32 _vmState,
        uint128 _gracePeriodTicks,
        uint128 _arbGasSpeedLimitPerTick,
        uint32 _maxExecutionSteps,
        uint128 _stakeRequirement,
        address payable _owner,
        address _challengeFactoryAddress,
        address _globalInboxAddress
    )
        external
    {
        Leaves.init(_vmState, _stakeRequirement, _challengeFactoryAddress);

        globalInbox = IGlobalPendingInbox(_globalInboxAddress);

        globalInbox.registerForInbox();
        owner = _owner;

        // VM parameters
        vmParams.gracePeriodTicks = _gracePeriodTicks;
        vmParams.arbGasSpeedLimitPerTick = _arbGasSpeedLimitPerTick;
        vmParams.maxExecutionSteps = _maxExecutionSteps;
        vmParams.pendingInboxHash = Value.hashEmptyTuple();
    }

    // fields
    //  beforeVMHash
    //  beforeInboxHash
    //  beforePendingTop
    //  prevPrevLeafHash
    //  prevDisputableNodeHash
    //  afterPendingTop
    //  importedMessagesSlice
    //  afterVMHash
    //  afterInboxHash
    //  messagesAccHash
    //  logsAccHash

    function makeAssertion(
        bytes32[11] calldata _fields,
        bytes32[] calldata _stakerProof,
        uint _beforePendingCount,
        uint _afterPendingCount,
        bool _didInboxInsn,
        uint32 _numSteps,
        uint64 _numArbGas,
<<<<<<< HEAD
        uint128[2] calldata _timeBoundsBlocks,
        uint256 _prevDeadlineTicks,
        uint32 _prevChildType
=======
        uint64[2] calldata _timeBoundsBlocks
>>>>>>> a9de401f
    )
        external
    {
        return _makeAssertion(
            MakeAssertionData(
                _fields[0],
                _fields[1],
                _fields[2],
                _beforePendingCount,
                _fields[3],
                _fields[4],
                _stakerProof,
                _fields[5],
                _afterPendingCount,
                _fields[6],
                _fields[7],
                _didInboxInsn,
                _fields[8],
                _fields[9],
                _fields[10],
                _numSteps,
                _numArbGas,
<<<<<<< HEAD
                _timeBoundsBlocks,
                _prevDeadlineTicks,
                _prevChildType
=======
                _timeBoundsBlocks
>>>>>>> a9de401f
            )
        );
    }

    function confirmValid(
        uint deadlineTicks,
        bytes calldata _messages,
        bytes32 logsAcc,
        bytes32 vmProtoStateHash,
        address[] calldata stakerAddresses,
        bytes32[] calldata stakerProofs,
        uint[]  calldata stakerProofOffsets
    )
        external
    {
        _confirmNode(
            deadlineTicks,
            RollupUtils.validNodeHash(
                Protocol.generateLastMessageHash(_messages),
                logsAcc
            ),
            VALID_CHILD_TYPE,
            vmProtoStateHash,
            stakerAddresses,
            stakerProofs,
            stakerProofOffsets
        );

        globalInbox.sendMessages(_messages);

        emit ConfirmedAssertion(
            logsAcc
        );
    }

    function confirmInvalid(
        uint    deadlineTicks,
        bytes32 challengeNodeData,
        uint    branch,
        bytes32 vmProtoStateHash,
        address[] calldata stakerAddresses,
        bytes32[] calldata stakerProofs,
        uint[]  calldata stakerProofOffsets
    )
        external
    {
        require(branch < VALID_CHILD_TYPE, CONF_INV_TYPE);
        _confirmNode(
            deadlineTicks,
            challengeNodeData,
            branch,
            vmProtoStateHash,
            stakerAddresses,
            stakerProofs,
            stakerProofOffsets
        );
    }

    modifier onlyOwner() {
        require(msg.sender == owner, ONLY_OWNER);
        _;
    }

/*    function activateVM() external onlyOwner {
        if (vm.state == VM.State.Uninitialized) {
            vm.state = VM.State.Waiting;
        }
    }

    function ownerShutdown() external onlyOwner {
        _shutdown();
    }
    */

    struct MakeAssertionFrame {
        bytes32 vmProtoHashBefore;
        bytes32 prevLeaf;
        bytes32 pendingValue;
        uint pendingCount;
    }

    function _makeAssertion(MakeAssertionData memory data) private {
        MakeAssertionFrame memory frame;
        frame.vmProtoHashBefore = RollupUtils.protoStateHash(
            data.beforeVMHash,
            data.beforeInboxHash,
            data.beforePendingTop,
            data.beforePendingCount
        );
        frame.prevLeaf = RollupUtils.childNodeHash(
            data.prevPrevLeafHash,
<<<<<<< HEAD
            data.prevDeadlineTicks,
            data.prevDisputableNodeHash,
            data.prevChildType,
            vmProtoHashBefore
=======
            frame.vmProtoHashBefore,
            data.prevExtraDataHash
>>>>>>> a9de401f
        );
        require(isValidLeaf(frame.prevLeaf), MAKE_LEAF);
        require(!VM.isErrored(data.beforeVMHash) && !VM.isHalted(data.beforeVMHash), MAKE_RUN);
        require(data.numSteps <= vmParams.maxExecutionSteps, MAKE_STEP);
        require(withinTimeBounds(data.timeBoundsBlocks), MAKE_TIME);

        Staker storage staker = getValidStaker(msg.sender);
        require(RollupUtils.isPath(staker.location, frame.prevLeaf, data.stakerProof), MAKE_STAKER_PROOF);

        uint deadlineTicks = RollupTime.blocksToTicks(uint128(block.number)) + vmParams.gracePeriodTicks + data.numArbGas/vmParams.arbGasSpeedLimitPerTick;
        (frame.pendingValue, frame.pendingCount) = globalInbox.getPending();
        bytes32[] memory leaves = new bytes32[](MAX_CHILD_TYPE);
        leaves[INVALID_PENDING_TOP_TYPE] = RollupUtils.childNodeHash(
            frame.prevLeaf,
            deadlineTicks,
            ChallengeUtils.pendingTopHash(
                frame.pendingValue,
                data.afterPendingTop,
                frame.pendingCount.sub(data.afterPendingCount)
            ),
            INVALID_PENDING_TOP_TYPE,
            frame.vmProtoHashBefore
        );
        leaves[INVALID_MESSAGES_TYPE] = RollupUtils.childNodeHash(
            frame.prevLeaf,
            deadlineTicks,
            ChallengeUtils.messagesHash(
                data.beforePendingTop,
                data.afterPendingTop,
                0x00,
                data.importedMessagesSlice,
                data.afterPendingCount.sub(data.beforePendingCount)
            ),
            INVALID_MESSAGES_TYPE,
            frame.vmProtoHashBefore
        );
        bytes32 assertionHash = Protocol.generateAssertionHash(
            data.afterVMHash,
            data.didInboxInsn,
            data.numSteps,
            data.numArbGas,
            0x00,
            data.messagesAccHash,
            0x00,
            data.logsAccHash
        );
        bytes32 execBeforeInboxHash = Protocol.addMessagesToInbox(data.beforeInboxHash, data.importedMessagesSlice);
        leaves[INVALID_EXECUTION_TYPE] = RollupUtils.childNodeHash(
            frame.prevLeaf,
            deadlineTicks,
            ChallengeUtils.executionHash(
                Protocol.generatePreconditionHash(
                     data.beforeVMHash,
                     data.timeBoundsBlocks,
                     execBeforeInboxHash
                ),
                assertionHash
            ),
            INVALID_EXECUTION_TYPE,
            frame.vmProtoHashBefore
        );
        if (data.didInboxInsn) {
            execBeforeInboxHash = Value.hashEmptyTuple();
        }
        leaves[VALID_CHILD_TYPE] = RollupUtils.childNodeHash(
            frame.prevLeaf,
            deadlineTicks,
            RollupUtils.validNodeHash(
                data.messagesAccHash,
                data.logsAccHash
            ),
            VALID_CHILD_TYPE,
            RollupUtils.protoStateHash(
                data.afterVMHash,
                execBeforeInboxHash,
                data.afterPendingTop,
                data.afterPendingCount
            )
        );
        splitLeaf(frame.prevLeaf, leaves);
        staker.location = leaves[VALID_CHILD_TYPE];

        emit RollupAsserted(
            [
                frame.prevLeaf,
                data.afterPendingTop,
                data.importedMessagesSlice,
                data.afterVMHash,
                data.messagesAccHash,
                data.logsAccHash
            ],
            data.afterPendingCount.sub(data.beforePendingCount),
            data.timeBoundsBlocks,
            data.didInboxInsn,
            data.numSteps,
            data.numArbGas
        );
    }

    function _confirmNode(
        uint deadline,
        bytes32 nodeDataHash,
        uint branch,
        bytes32 vmProtoStateHash,
        address[] memory stakerAddresses,
        bytes32[] memory stakerProofs,
        uint[]  memory stakerProofOffsets
    )
        private
    {
        uint _stakerCount = stakerAddresses.length;
        require(_stakerCount == getStakerCount(), CONF_COUNT);
        bytes32 to = RollupUtils.childNodeHash(
            latestConfirmed(),
            deadline,
            nodeDataHash,
            branch,
            vmProtoStateHash
        );
        bytes20 prevStaker = 0x00;
        bool hasStaker = false;
        for (uint i = 0; i < _stakerCount; i++) {
            address stakerAddress = stakerAddresses[i];
            require(bytes20(stakerAddress) > prevStaker, CONF_ORDER);
            Staker storage staker = getValidStaker(stakerAddress);
            if (staker.creationTime >= deadline) {
                require(
                    RollupUtils.isPathOffset(
                        to,
                        staker.location,
                        stakerProofs,
                        stakerProofOffsets[i],
                        stakerProofOffsets[i+1]
                    ),
                    CONF_STAKER_PROOF
                );
                hasStaker = true;
            }
            prevStaker = bytes20(stakerAddress);
        }
        require(hasStaker, CONF_HAS_STAKER);

        updateLatestConfirmed(to);

        emit RollupConfirmed(to);
    }

    function withinTimeBounds(uint128[2] memory _timeBoundsBlocks) private view returns (bool) {
        return block.number >= _timeBoundsBlocks[0] && block.number <= _timeBoundsBlocks[1];
    }
}<|MERGE_RESOLUTION|>--- conflicted
+++ resolved
@@ -155,13 +155,9 @@
         bool _didInboxInsn,
         uint32 _numSteps,
         uint64 _numArbGas,
-<<<<<<< HEAD
         uint128[2] calldata _timeBoundsBlocks,
         uint256 _prevDeadlineTicks,
         uint32 _prevChildType
-=======
-        uint64[2] calldata _timeBoundsBlocks
->>>>>>> a9de401f
     )
         external
     {
@@ -184,13 +180,9 @@
                 _fields[10],
                 _numSteps,
                 _numArbGas,
-<<<<<<< HEAD
                 _timeBoundsBlocks,
                 _prevDeadlineTicks,
                 _prevChildType
-=======
-                _timeBoundsBlocks
->>>>>>> a9de401f
             )
         );
     }
@@ -282,15 +274,10 @@
         );
         frame.prevLeaf = RollupUtils.childNodeHash(
             data.prevPrevLeafHash,
-<<<<<<< HEAD
             data.prevDeadlineTicks,
             data.prevDisputableNodeHash,
             data.prevChildType,
-            vmProtoHashBefore
-=======
-            frame.vmProtoHashBefore,
-            data.prevExtraDataHash
->>>>>>> a9de401f
+            frame.vmProtoHashBefore
         );
         require(isValidLeaf(frame.prevLeaf), MAKE_LEAF);
         require(!VM.isErrored(data.beforeVMHash) && !VM.isHalted(data.beforeVMHash), MAKE_RUN);
