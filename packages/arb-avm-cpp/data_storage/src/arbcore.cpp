--- conflicted
+++ resolved
@@ -52,12 +52,8 @@
 
 ArbCore::ArbCore(std::shared_ptr<DataStorage> data_storage_)
     : data_storage(std::move(data_storage_)),
-<<<<<<< HEAD
-      core_code(std::make_shared<CoreCode>(getNextSegmentID(data_storage))) {
-=======
-      code(std::make_shared<Code>(getNextSegmentID(data_storage))),
+      core_code(std::make_shared<CoreCode>(getNextSegmentID(data_storage))),
       execution_cursor_value_cache(4, 0) {
->>>>>>> 711f9dae
     if (logs_cursors.size() > 255) {
         throw std::runtime_error("Too many logscursors");
     }
