--- conflicted
+++ resolved
@@ -1493,13 +1493,7 @@
                                 save_checkpoint_end_time -
                                 save_checkpoint_begin_time)
                                 .count();
-<<<<<<< HEAD
                         printMachineOutputInfo("Saved checkpoint", output);
-=======
-                        printMachineOutputInfo(
-                            "Saved checkpoint",
-                            last_machine->machine_state.output);
->>>>>>> 9a19c26e
                         std::cout << "Took " << duration << " second(s) to save"
                                   << "\n";
                         // Clear oldest cache and start populating next cache
@@ -3769,12 +3763,7 @@
             std::chrono::duration_cast<std::chrono::seconds>(
                 prune_checkpoint_end_time - prune_checkpoint_begin_time)
                 .count();
-<<<<<<< HEAD
         printMachineOutputInfo("Pruned checkpoint", machine_output);
-=======
-        printMachineOutputInfo("Pruned checkpoint",
-                               last_machine->machine_state.output);
->>>>>>> 9a19c26e
         std::cout << "Took " << duration << " second(s) to prune"
                   << "\n";
         deleted_count++;
