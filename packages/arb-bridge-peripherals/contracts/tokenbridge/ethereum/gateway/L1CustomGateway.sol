// SPDX-License-Identifier: Apache-2.0

/*
 * Copyright 2020, Offchain Labs, Inc.
 *
 * Licensed under the Apache License, Version 2.0 (the "License");
 * you may not use this file except in compliance with the License.
 * You may obtain a copy of the License at
 *
 *    http://www.apache.org/licenses/LICENSE-2.0
 *
 * Unless required by applicable law or agreed to in writing, software
 * distributed under the License is distributed on an "AS IS" BASIS,
 * WITHOUT WARRANTIES OR CONDITIONS OF ANY KIND, either express or implied.
 * See the License for the specific language governing permissions and
 * limitations under the License.
 */

pragma solidity ^0.6.11;

import "./L1ArbitrumExtendedGateway.sol";
import "../../arbitrum/gateway/L2CustomGateway.sol";
import "@openzeppelin/contracts/utils/Address.sol";

<<<<<<< HEAD
contract L1CustomGateway is L1ArbitrumExtendedGateway {
=======
/**
 * @title Gatway for "custom" bridging functionality
 * @notice Handles some (but not all!) custom Gateway needs.
 */
contract L1CustomGateway is L1ArbitrumGateway {
>>>>>>> b70cb509
    using Address for address;
    // stores addresses of L2 tokens to be used
    mapping(address => address) public l1ToL2Token;

    event TokenSet(address indexed l1Address, address indexed l2Address);

    function initialize(
        address _l1Counterpart,
        address _l1Router,
        address _inbox
    ) public virtual {
        super._initialize(_l1Counterpart, _l1Router, _inbox);
    }

    /**
     * @notice Calculate the address used when bridging an ERC20 token
     * @dev this always returns the same as the L1 oracle, but may be out of date.
     * For example, a custom token may have been registered but not deploy or the contract self destructed.
     * @param l1ERC20 address of L1 token
     * @return L2 address of a bridged ERC20 token
     */
    function _calculateL2TokenAddress(address l1ERC20)
        internal
        view
        virtual
        override
        returns (address)
    {
        return l1ToL2Token[l1ERC20];
    }

    /**
     * @notice Calculate the address used when bridging an ERC20 token
     * @dev this always returns the same as the L1 oracle, but may be out of date.
     * For example, a custom token may have been registered but not deploy or the contract self destructed.
     * @param l1ERC20 address of L1 token
     * @return L2 address of a bridged ERC20 token
     */
    function calculateL2TokenAddress(address l1ERC20)
        external
        view
        virtual
        override
        onlyRouter
        returns (address)
    {
        // will revert if not called by router
        return _calculateL2TokenAddress(l1ERC20);
    }

    /**
     * @notice Allows L1 Token contract to trustlessly register its custom L2 counterpart.

     * @param l2Address address of L1 token
     * @param _maxGas max gas for L2 retryable exrecution 
     * @param _gasPriceBid gas price for L2 retryable ticket 
     * @param  _maxSubmissionCost base submission cost  L2 retryable tick3et 
     * @return Retryable ticket ID
     */
    function registerTokenToL2(
        address l2Address,
        uint256 _maxGas,
        uint256 _gasPriceBid,
        uint256 _maxSubmissionCost
    ) external virtual returns (uint256) {
        require(address(msg.sender).isContract(), "MUST_BE_CONTRACT");
        l1ToL2Token[msg.sender] = l2Address;

        bytes memory _data =
            abi.encodeWithSelector(
                L2CustomGateway.registerTokenFromL1.selector,
                msg.sender,
                l2Address
            );

        return sendTxToL2(msg.sender, 0, _maxSubmissionCost, _maxGas, _gasPriceBid, _data);
    }
}<|MERGE_RESOLUTION|>--- conflicted
+++ resolved
@@ -22,15 +22,11 @@
 import "../../arbitrum/gateway/L2CustomGateway.sol";
 import "@openzeppelin/contracts/utils/Address.sol";
 
-<<<<<<< HEAD
-contract L1CustomGateway is L1ArbitrumExtendedGateway {
-=======
 /**
  * @title Gatway for "custom" bridging functionality
  * @notice Handles some (but not all!) custom Gateway needs.
  */
-contract L1CustomGateway is L1ArbitrumGateway {
->>>>>>> b70cb509
+contract L1CustomGateway is L1ArbitrumExtendedGateway {
     using Address for address;
     // stores addresses of L2 tokens to be used
     mapping(address => address) public l1ToL2Token;
