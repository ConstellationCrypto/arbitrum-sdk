/*
 * Copyright 2019, Offchain Labs, Inc.
 *
 * Licensed under the Apache License, Version 2.0 (the "License");
 * you may not use this file except in compliance with the License.
 * You may obtain a copy of the License at
 *
 *    http://www.apache.org/licenses/LICENSE-2.0
 *
 * Unless required by applicable law or agreed to in writing, software
 * distributed under the License is distributed on an "AS IS" BASIS,
 * WITHOUT WARRANTIES OR CONDITIONS OF ANY KIND, either express or implied.
 * See the License for the specific language governing permissions and
 * limitations under the License.
 */
/* eslint-env node */
'use strict';

import { ArbClient, EVMCode, EVMResult } from './client';
import * as ArbValue from './value';
import { ArbWallet } from './wallet';
import { Contract } from './contract';

import * as ethers from 'ethers';

const promisePoller = require('promise-poller').default;

import { ArbRollupFactory } from './ArbRollupFactory';
import { ArbRollup } from './ArbRollup';

import { GlobalPendingInboxFactory } from './GlobalPendingInboxFactory';
import { GlobalPendingInbox } from './GlobalPendingInbox';

function sleep(ms: number): Promise<void> {
    return new Promise((resolve: any): void => {
        setTimeout(resolve, ms);
    });
}

// EthBridge event names
const EB_EVENT_VMC = 'VMCreated';
const EB_EVENT_CDA = 'RollupAsserted';

interface MessageResult {
    evmVal: EVMResult;
    txHash: string;
}

interface Message {
    value: string;
    sig: string;
    pubkey: string;
}

export class ArbProvider extends ethers.providers.BaseProvider {
    public chainId: number;
    public provider: ethers.providers.JsonRpcProvider;
    public client: ArbClient;
    public contracts: Map<string, Contract>;

    private arbRollupCache?: ArbRollup;
    private inboxManagerCache?: GlobalPendingInbox;
    private validatorAddressesCache?: string[];
    private vmIdCache?: string;

    constructor(managerUrl: string, contracts: Contract[], provider: ethers.providers.JsonRpcProvider) {
        super(123456789);
        this.chainId = 123456789;
        this.provider = provider;
        this.client = new ArbClient(managerUrl);
        this.contracts = new Map<string, Contract>();
        for (const contract of contracts) {
            this.contracts.set(contract.address.toLowerCase(), contract);
        }
    }

    private async arbRollupConn(): Promise<ArbRollup> {
        if (!this.arbRollupCache) {
            const vmID = await this.client.getVmID();
            const arbRollup = ArbRollupFactory.connect(vmID, this.provider);
            this.arbRollupCache = arbRollup;
            return arbRollup;
        }
        return this.arbRollupCache;
    }

    public async globalInboxConn(): Promise<GlobalPendingInbox> {
        if (!this.inboxManagerCache) {
<<<<<<< HEAD
            const arbRollup = await this.arbRollupConn();
            const globalInboxAddress = arbRollup.globalInbox();
=======
            const arbChannel = await this.arbChannelConn();
            const globalInboxAddress = await arbChannel.globalInbox();
>>>>>>> 86b2c5e6
            const inboxManager = GlobalPendingInboxFactory.connect(globalInboxAddress, this.provider);
            this.inboxManagerCache = inboxManager;
            return inboxManager;
        }
        return this.inboxManagerCache;
    }

    public async getSigner(index: number): Promise<ArbWallet> {
        const wallet = new ArbWallet(this.client, this.contracts, this.provider.getSigner(index), this, false);
        await wallet.initialize();
        return wallet;
    }

    // public async getValidatorAddresses(): Promise<string[]> {
    //     if (!this.validatorAddressesCache) {
    //         const ArbRollup = await this.arbChannelConn();
    //         const validators = await this.client.getValidatorList();
    //         const isValidators = await arbChannel.isValidatorList(validators);
    //         if (!isValidators) {
    //             throw new Error('Incorrect validator list');
    //         }

    //         // Cache the set of lowercase validator addresses (without "0x")
    //         this.validatorAddressesCache = validators.map((addr: string) => addr.toLowerCase().slice(2)).sort();
    //         return this.validatorAddressesCache;
    //     }
    //     return this.validatorAddressesCache;
    // }

    // public async verifyUnanimousSignatures(
    //     assertionHash: ethers.utils.Arrayish,
    //     validatorSigs: string[],
    // ): Promise<void> {
    //     const validatorAddresses = await this.getValidatorAddresses();
    //     if (validatorAddresses.length !== validatorSigs.length) {
    //         throw Error('Expected: ' + validatorAddresses.length + ' signatures.\nReceived: ' + validatorSigs.length);
    //     }

    //     const addresses = validatorSigs
    //         .map(sig =>
    //             ethers.utils
    //                 .verifyMessage(ethers.utils.arrayify(assertionHash), sig)
    //                 .toLowerCase()
    //                 .slice(2),
    //         )
    //         .sort();

    //     for (let i = 0; i < validatorAddresses.length; i++) {
    //         if (validatorAddresses[i] !== addresses[i]) {
    //             throw Error('Invalid signature');
    //         }
    //     }
    // }

    public async sendMessages(messages: Message[]): Promise<string> {
        let txHash: Promise<string> = new Promise<string>((): string => '');
        for (const message of messages) {
            txHash = this.client.sendRawMessage(message.value, message.sig, message.pubkey);
            await sleep(1);
        }
        return txHash;
    }

    public async getVmID(): Promise<string> {
        if (!this.vmIdCache) {
            const vmId = await this.client.getVmID();
            // Guard against race condition
            if (!this.vmIdCache) {
                this.vmIdCache = vmId;
            }
        }
        return this.vmIdCache;
    }

    public async getMessageResult(txHash: string): Promise<MessageResult | null> {
        const result = await this.client.getMessageResult(txHash);
        if (!result) {
            return null;
        }
        const {
            val,
            logPreHash,
            logPostHash,
            logValHashes,
            validatorSigs,
            partialHash,
            onChainTxHash,
            evmVal,
        } = result;

        const vmId = await this.getVmID();
        const txHashCheck = ethers.utils.solidityKeccak256(
            ['address', 'bytes32', 'uint256', 'bytes21'],
            [
                vmId,
                evmVal.orig.calldataHash,
                evmVal.orig.value,
                ethers.utils.hexZeroPad(ethers.utils.hexDataSlice(evmVal.orig.tokenType, 21), 21),
            ],
        );

        // Check txHashCheck matches txHash
        if (txHash !== txHashCheck) {
            throw Error('txHash did not match its pre-image ' + txHash + ' ' + txHashCheck);
        }

        // Step 1: prove that val is in logPostHash
        if (!this.processLogsProof(val, logPreHash, logPostHash, logValHashes)) {
            throw Error('Failed to prove val is in logPostHash');
        }

        // Step 2: prove that logPostHash is in assertion and assertion is valid
        if (validatorSigs && validatorSigs.length > 0) {
            throw Error('Unanimous assertions not supported');
            // this.processUnanimousAssertion(partialHash, logPostHash, validatorSigs);
        } else {
            this.processConfirmedDisputableAssertion(logPostHash, onChainTxHash);
        }

        return {
            evmVal,
            txHash: txHashCheck,
        };
    }

    // This should return a Promise (and may throw errors)
    // method is the method name (e.g. getBalance) and params is an
    // object with normalized values passed in, depending on the method
    public async perform(method: string, params: any): Promise<any> {
        // console.log('perform', method, params);
        switch (method) {
            case 'getCode': {
                const contract = this.contracts.get(params.address.toLowerCase());
                if (contract) {
                    return contract.code;
                }
                break;
            }
            case 'getBlockNumber': {
                return this.client.getAssertionCount();
            }
            case 'getTransactionReceipt': {
                const result = await this.getMessageResult(params.transactionHash);
                if (result) {
                    let status = 0;
                    let logs: ethers.providers.Log[] = [];
                    if (result.evmVal.returnType === EVMCode.Return || result.evmVal.returnType === EVMCode.Stop) {
                        status = 1;
                        logs = result.evmVal.logs;
                    }
                    return {
                        blockHash: result.txHash,
                        blockNumber: result.evmVal.orig.blockHeight.toNumber(),
                        confirmations: 1000,
                        cumulativeGasUsed: ethers.utils.bigNumberify(1),
                        from: result.evmVal.orig.caller,
                        gasUsed: ethers.utils.bigNumberify(1),
                        logs,
                        status,
                        to: result.evmVal.orig.contractID,
                        transactionHash: result.txHash,
                        transactionIndex: 0,
                        byzantium: true,
                    } as ethers.providers.TransactionReceipt;
                } else {
                    return null;
                }
            }
            case 'getTransaction': {
                const getMessageRequest = async (): Promise<ethers.providers.TransactionResponse | null> => {
                    const result = await this.getMessageResult(params.transactionHash);
                    if (result) {
                        const tx = {
                            blockHash: result.txHash,
                            blockNumber: result.evmVal.orig.blockHeight.toNumber(),
                            confirmations: 1000,
                            data: ethers.utils.hexlify(result.evmVal.orig.data),
                            from: result.evmVal.orig.caller,
                            gasLimit: ethers.utils.bigNumberify(1),
                            gasPrice: ethers.utils.bigNumberify(1),
                            hash: result.txHash,
                            nonce: 0,
                            to: result.evmVal.orig.contractID,
                            value: result.evmVal.orig.value,
                            chainId: 123456789,
                        } as ethers.providers.TransactionResponse;
                        return this.provider._wrapTransaction(tx);
                    } else {
                        return null;
                    }
                };
                return promisePoller({
                    interval: 100,
                    shouldContinue: (reason?: any, value?: any): boolean => {
                        if (reason) {
                            return true;
                        } else if (value) {
                            return false;
                        } else {
                            return true;
                        }
                    },
                    taskFn: getMessageRequest,
                });
            }
            case 'getLogs': {
                return this.client.findLogs(
                    params.filter.fromBlock,
                    params.filter.toBlock,
                    params.filter.address,
                    params.filter.topics,
                );
            }
        }
        const forwardResponse = this.provider.perform(method, params);
        // console.log('Forwarding query to provider', method, forwardResponse);
        return forwardResponse;
    }

    public async call(
        transaction: ethers.providers.TransactionRequest,
        blockTag?: ethers.providers.BlockTag | Promise<ethers.providers.BlockTag>,
    ): Promise<string> {
        if (!transaction.to) {
            throw Error('Cannot create call without a destination');
        }
        const dest = await transaction.to;
        const contractData = this.contracts.get(dest.toLowerCase());
        let maxSeq = ethers.utils.bigNumberify(2);
        for (let i = 0; i < 255; i++) {
            maxSeq = maxSeq.mul(2);
        }
        maxSeq = maxSeq.sub(2);
        let txData = new ArbValue.TupleValue([new ArbValue.TupleValue([]), new ArbValue.IntValue(0)]);
        if (transaction.data) {
            txData = ArbValue.hexToSizedByteRange(await transaction.data);
        }
        const arbMsg = new ArbValue.TupleValue([txData, new ArbValue.IntValue(dest), new ArbValue.IntValue(maxSeq)]);
        const sender = await this.provider.getSigner(0).getAddress();
        const resultData = await this.client.call(arbMsg, sender);
        return ethers.utils.hexlify(resultData);
    }

    // value: *Value
    // logPreHash: hexString
    // logPostHash: hexString
    // logValHashes: []hexString
    // Returns true if the hash of value is in logPostHash and false otherwise
    private processLogsProof(
        value: ArbValue.Value,
        logPreHash: string,
        logPostHash: string,
        logValHashes: string[],
    ): boolean {
        const startHash = ethers.utils.solidityKeccak256(['bytes32', 'bytes32'], [logPreHash, value.hash()]);
        const checkHash = logValHashes.reduce(
            (acc, hash) => ethers.utils.solidityKeccak256(['bytes32', 'bytes32'], [acc, hash]),
            startHash,
        );

        return logPostHash === checkHash;
    }

    // partialHash: hexString
    // logPostHash: hexString
    // validatorSigs: []hexString
    // Throws error if assertionHash is not signed by all validators
    // private async processUnanimousAssertion(
    //     partialHash: string,
    //     logPostHash: string,
    //     validatorSigs: string[],
    // ): Promise<void> {
    //     const vmId = await this.getVmID();
    //     const assertionHash = ethers.utils.solidityKeccak256(
    //         ['address', 'bytes32', 'bytes32'],
    //         [vmId, partialHash, logPostHash],
    //     );
    //     await this.verifyUnanimousSignatures(assertionHash, validatorSigs);
    // }

    // logPostHash: hexString
    // onChainTxHash: hexString
    // Returns true if assertionHash is logged by the onChainTxHash
    private async processConfirmedDisputableAssertion(logPostHash: string, onChainTxHash: string): Promise<void> {
        const receipt = await this.provider.waitForTransaction(onChainTxHash);
        if (!receipt.logs) {
            throw Error('RollupAsserted tx had no logs');
        }
        const arbRollup = await this.arbRollupConn();
        const events = receipt.logs.map(l => arbRollup.interface.parseLog(l));
        // DisputableAssertion Event
        const eventIndex = events.findIndex(event => event.name === EB_EVENT_CDA);
        if (eventIndex == -1) {
            throw Error('RollupAsserted ' + onChainTxHash + ' not found on chain');
        }
        const rawLog = receipt.logs[eventIndex];
        const cda = events[eventIndex];
        const vmId = await this.getVmID();
        // Check correct VM
        if (rawLog.address.toLowerCase() !== vmId.toLowerCase()) {
            throw Error(
                'RollupAsserted Event is from a different address: ' + rawLog.address + '\nExpected address: ' + vmId,
            );
        }

        // Check correct logs hash
        if (cda.values.logsAccHash !== logPostHash) {
            throw Error(
                'RollupAsserted Event on-chain logPostHash is: ' +
                    cda.values.logsAccHash +
                    '\nExpected: ' +
                    logPostHash,
            );
        }

        // DisputableAssertion is correct
        // TODO: must wait for finality (past the re-org period)
    }
}<|MERGE_RESOLUTION|>--- conflicted
+++ resolved
@@ -86,13 +86,8 @@
 
     public async globalInboxConn(): Promise<GlobalPendingInbox> {
         if (!this.inboxManagerCache) {
-<<<<<<< HEAD
             const arbRollup = await this.arbRollupConn();
             const globalInboxAddress = arbRollup.globalInbox();
-=======
-            const arbChannel = await this.arbChannelConn();
-            const globalInboxAddress = await arbChannel.globalInbox();
->>>>>>> 86b2c5e6
             const inboxManager = GlobalPendingInboxFactory.connect(globalInboxAddress, this.provider);
             this.inboxManagerCache = inboxManager;
             return inboxManager;
