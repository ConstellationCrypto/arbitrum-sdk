package test

import (
	"context"
	"encoding/hex"
	jsonenc "encoding/json"
	"errors"
	"io/ioutil"
	"log"
	"math/big"
	"math/rand"
	"net"
	"os"
	"testing"
	"time"

	"github.com/offchainlabs/arbitrum/packages/arb-validator/rollupmanager"

	"github.com/ethereum/go-ethereum/accounts/abi/bind"
	"github.com/ethereum/go-ethereum/core/types"
	"github.com/ethereum/go-ethereum/crypto"

	goarbitrum "github.com/offchainlabs/arbitrum/packages/arb-provider-go"
	"github.com/offchainlabs/arbitrum/packages/arb-util/common"
	"github.com/offchainlabs/arbitrum/packages/arb-validator/ethbridge"
	"github.com/offchainlabs/arbitrum/packages/arb-validator/test"

	"github.com/offchainlabs/arbitrum/packages/arb-validator/rollup"
	"github.com/offchainlabs/arbitrum/packages/arb-validator/rollupvalidator"
	"github.com/offchainlabs/arbitrum/packages/arb-validator/structures"
)

/********************************************/
/*    Validators                            */
/********************************************/
func setupValidators(coordinatorKey string, followerKey string, t *testing.T) error {
	seed := time.Now().UnixNano()
	// seed := int64(1559616168133477000)
	rand.Seed(seed)

	ethURL := test.GetEthUrl()
	contract := "contract.ao"

	jsonFile, err := os.Open("bridge_eth_addresses.json")

	if err != nil {
		t.Errorf("setupValidators Open error %v", err)
		return err
	}
	byteValue, _ := ioutil.ReadAll(jsonFile)
	if err := jsonFile.Close(); err != nil {
		t.Errorf("setupValidators ReadAll error %v", err)
		return err
	}
	var connectionInfo ethbridge.ArbAddresses
	if err := jsonenc.Unmarshal(byteValue, &connectionInfo); err != nil {
		t.Errorf("setupValidators Unmarshal error %v", err)
		return err
	}

	key1, err := crypto.HexToECDSA(coordinatorKey)
	if err != nil {
		t.Errorf("setupValidators HexToECDSA error %v", err)
		return err
	}
	key2, err := crypto.HexToECDSA(followerKey)
	if err != nil {
		t.Errorf("setupValidators HexToECDSA error %v", err)
		return err
	}

	auth1 := bind.NewKeyedTransactor(key1)

	auth2 := bind.NewKeyedTransactor(key2)

	client1, err := ethbridge.NewEthAuthClient(ethURL, auth1)
	if err != nil {
		return err
	}

	client2, err := ethbridge.NewEthAuthClient(ethURL, auth2)
	if err != nil {
		return err
	}

	checkpointer1 := rollup.NewDummyCheckpointer(contract)
	config := structures.ChainParams{
		StakeRequirement:        big.NewInt(10),
		GracePeriod:             common.TimeTicks{big.NewInt(13000 * 2)},
		MaxExecutionSteps:       250000,
		ArbGasSpeedLimitPerTick: 200000,
	}

	factory, err := client1.NewArbFactory(connectionInfo.ArbFactoryAddress())
	if err != nil {
		return err
	}

	mach, err := checkpointer1.GetInitialMachine()
	if err != nil {
		return err
	}

	ctx := context.Background()

	rollupAddress, err := factory.CreateRollup(
		ctx,
		mach.Hash(),
		config,
		common.Address{},
	)

	rollupActor1, err := client1.NewRollup(rollupAddress)
	if err != nil {
		return err
	}
	rollupActor2, err := client2.NewRollup(rollupAddress)
	if err != nil {
		return err
	}

<<<<<<< HEAD
	manager1, err := rollupmanager.CreateManager(ctx, rollupAddress, contract, true, client1, true, "testman1-", false)
=======
	manager1, err := rollupmanager.CreateManager(ctx, rollupAddress, contract, true, client1, "testman1-", false)
>>>>>>> 7da6df71
	if err != nil {
		return err
	}
	manager1.AddListener(&rollup.AnnouncerListener{"chainObserver1: "})

	validatorListener1 := rollup.NewValidatorChainListener(rollupAddress, rollupActor1)
	err = validatorListener1.AddStaker(client1)
	if err != nil {
		return err
	}
	manager1.AddListener(validatorListener1)
<<<<<<< HEAD
	manager2, err := rollupmanager.CreateManager(ctx, rollupAddress, contract, true, client2, true, "testman2-", false)
=======

	manager2, err := rollupmanager.CreateManager(ctx, rollupAddress, contract, true, client2, "testman2-", false)
>>>>>>> 7da6df71
	if err != nil {
		return err
	}
	manager2.AddListener(&rollup.AnnouncerListener{"chainObserver2: "})

	validatorListener2 := rollup.NewValidatorChainListener(rollupAddress, rollupActor2)
	err = validatorListener2.AddStaker(client2)
	if err != nil {
		return err
	}
	manager2.AddListener(validatorListener2)

	go func() {
		err := rollupvalidator.LaunchRPC(manager2, "1235")
		if err != nil {
			t.Fatal(err)
		}
	}()

	ticker := time.NewTicker(time.Second)
waitloop:
	for {
		select {
		case <-ticker.C:
			conn, err := net.DialTimeout("tcp", net.JoinHostPort("127.0.0.1", "1235"), time.Second)
			if err != nil || conn == nil {
				continue
			}
			if err := conn.Close(); err != nil {
				t.Fatal(err)
			}
			break waitloop
		case <-time.After(time.Second * 5):
			t.Fatal("Couldn't connect to rpc")
		}
	}

	return nil

}

func RunValidators(t *testing.T) (*FibonacciSession, *goarbitrum.ArbConnection, error) {
	ethURL := test.GetEthUrl()
	val1Key := "ffb2b26161e081f0cdf9db67200ee0ce25499d5ee683180a9781e6cceb791c39"
	val2Key := "979f020f6f6f71577c09db93ba944c89945f10fade64cfc7eb26137d5816fb76"
	userKeyHex := "d26a199ae5b6bed1992439d1840f7cb400d0a55a0c9f796fa67d7c571fbb180e"

	err := setupValidators(val1Key, val2Key, t)
	if err != nil {
		t.Errorf("Validator setup error %v", err)
		return nil, nil, err
	}

	privateKeyBytes, _ := hex.DecodeString(userKeyHex)
	conn, dialerr := goarbitrum.Dial("http://localhost:1235", privateKeyBytes, ethURL)
	if dialerr != nil {
		t.Errorf("Dial error %v", dialerr)
		return nil, nil, err
	}
	userKey, err := crypto.HexToECDSA(userKeyHex)
	if err != nil {
		t.Errorf("HexToECDSA error %v", err)
		return nil, nil, err
	}
	auth := bind.NewKeyedTransactor(userKey)
	auth.GasLimit = 100000000
	auth.Signer = auth.Signer

	var fibAddr common.Address
	fibAddr = common.HexToAddress("0x895521964D724c8362A36608AAf09A3D7d0A0445")
	fib, err := NewFibonacci(fibAddr.ToEthAddress(), conn)
	if err != nil {
		t.Errorf("NewFibonacci error %v", err)
		return nil, nil, err
	}

	//Wrap the Token contract instance into a session
	fibonacciSession := &FibonacciSession{
		Contract: fib,
		CallOpts: bind.CallOpts{
			From: auth.From,
		},
		TransactOpts: *auth,
	}

	return fibonacciSession, conn, nil
}

type ListenerError struct {
	ListenerName string
	Err          error
}

func startFibTestEventListener(fibonacci *Fibonacci, ch chan interface{}, t *testing.T) {
	go func() {
		evCh := make(chan *FibonacciTestEvent, 2)
		start := uint64(0)
		watch := &bind.WatchOpts{
			Context: context.Background(),
			Start:   &start,
		}
		sub, err := fibonacci.WatchTestEvent(watch, evCh)
		if err != nil {
			t.Errorf("WatchTestEvent error %v", err)
			return
		}
		defer sub.Unsubscribe()
		errChan := sub.Err()
		for {
			select {
			case ev, ok := <-evCh:
				if ok {
					ch <- ev
				} else {
					ch <- &ListenerError{"FibonacciTestEvent ", errors.New("channel closed")}
					return
				}
			case err, ok := <-errChan:
				if ok {
					ch <- &ListenerError{"FibonacciTestEvent error:", err}
				} else {
					ch <- &ListenerError{"FibonacciTestEvent ", errors.New("error channel closed")}
					return
				}
			}
		}
	}()
}

func waitForReceipt(client *goarbitrum.ArbConnection, tx *types.Transaction) (*types.Receipt, error) {
	txhash, err := client.TxHash(tx)
	if err != nil {
		return nil, err
	}
	for {
		receipt, err := client.TransactionReceipt(context.Background(), txhash.ToEthHash())
		if err == nil {
			return receipt, nil
		}
		if err.Error() == "not found" {
			continue
		}
		log.Println("GetMessageResult error:", err)
		return nil, err
	}
}

func TestFib(t *testing.T) {
	session, client, err := RunValidators(t)
	if err != nil {
		t.Errorf("Validator setup error %v", err)
		t.FailNow()
	}

	t.Run("TestFibResult", func(t *testing.T) {
		fibsize := 15
		fibnum := 11
		tx, err := session.GenerateFib(big.NewInt(int64(fibsize)))
		if err != nil {
			t.Errorf("GenerateFib error %v", err)
			return
		}
		_, err = waitForReceipt(client, tx)
		if err != nil {
			t.Errorf("GenerateFib receipt error %v", err)
			return
		}
		fibval, err := session.GetFib(big.NewInt(int64(fibnum)))
		if err != nil {
			t.Errorf("GetFib error %v", err)
			return
		}
		if fibval.Cmp(big.NewInt(144)) != 0 { // 11th fibanocci number
			t.Errorf("GetFib error - expected %v got %v", big.NewInt(int64(144)), fibval)
		}
	})

	t.Run("TestEvent", func(t *testing.T) {
		eventChan := make(chan interface{}, 2)
		startFibTestEventListener(session.Contract, eventChan, t)
		testEventRcvd := false

		fibsize := 15
		time.Sleep(5 * time.Second)
		_, err := session.GenerateFib(big.NewInt(int64(fibsize)))
		if err != nil {
			t.Errorf("GenerateFib error %v", err)
			return
		}

	Loop:
		for ev := range eventChan {
			switch event := ev.(type) {
			case *FibonacciTestEvent:
				testEventRcvd = true
				break Loop
			case ListenerError:
				t.Errorf("errorEvent %v %v", event.ListenerName, event.Err)
				break Loop
			default:
				t.Error("eventLoop: unknown event type", ev)
				break Loop
			}
		}
		if testEventRcvd != true {
			t.Error("eventLoop: FibonacciTestEvent not received")
		}
	})

}<|MERGE_RESOLUTION|>--- conflicted
+++ resolved
@@ -119,11 +119,7 @@
 		return err
 	}
 
-<<<<<<< HEAD
 	manager1, err := rollupmanager.CreateManager(ctx, rollupAddress, contract, true, client1, true, "testman1-", false)
-=======
-	manager1, err := rollupmanager.CreateManager(ctx, rollupAddress, contract, true, client1, "testman1-", false)
->>>>>>> 7da6df71
 	if err != nil {
 		return err
 	}
@@ -135,12 +131,8 @@
 		return err
 	}
 	manager1.AddListener(validatorListener1)
-<<<<<<< HEAD
+
 	manager2, err := rollupmanager.CreateManager(ctx, rollupAddress, contract, true, client2, true, "testman2-", false)
-=======
-
-	manager2, err := rollupmanager.CreateManager(ctx, rollupAddress, contract, true, client2, "testman2-", false)
->>>>>>> 7da6df71
 	if err != nil {
 		return err
 	}
