--- conflicted
+++ resolved
@@ -30,20 +30,12 @@
 var logger = log.With().Caller().Stack().Str("component", "message").Logger()
 
 const (
-<<<<<<< HEAD
-	EthType          inbox.Type = 0
-	L2Type           inbox.Type = 3
-	InitType         inbox.Type = 4
-	EndOfBlockType   inbox.Type = 6
-	EthDepositTxType inbox.Type = 7
-	RetryableType    inbox.Type = 9
-=======
 	L2Type            inbox.Type = 3
 	InitType          inbox.Type = 4
+	EndOfBlockType    inbox.Type = 6
 	EthDepositTxType  inbox.Type = 7
 	RetryableType     inbox.Type = 9
 	GasEstimationType inbox.Type = 10
->>>>>>> 857abdc3
 )
 
 type Message interface {
