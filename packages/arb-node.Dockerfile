--- conflicted
+++ resolved
@@ -36,11 +36,7 @@
     cmake .. && \
     cmake --build . -j $(nproc)
 
-<<<<<<< HEAD
-FROM offchainlabs/backend-base:0.3.4 as arb-validator-builder
-=======
 FROM offchainlabs/backend-base:0.3.6 as arb-validator-builder
->>>>>>> 17640f2d
 
 # Build dependencies
 COPY --chown=user arb-avm-cpp/go.* /home/user/arb-avm-cpp/
