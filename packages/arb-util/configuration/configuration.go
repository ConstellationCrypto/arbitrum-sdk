package configuration

import (
	"context"
	"fmt"
	"io"
	"math/big"
	"net/http"
	"os"
	"path"
	"path/filepath"
	"strings"
	"time"

	"github.com/knadh/koanf"
	"github.com/knadh/koanf/parsers/json"
	"github.com/knadh/koanf/providers/confmap"
	"github.com/knadh/koanf/providers/env"
	"github.com/knadh/koanf/providers/file"
	"github.com/knadh/koanf/providers/posflag"
	"github.com/mitchellh/mapstructure"
	"github.com/offchainlabs/arbitrum/packages/arb-util/ethutils"
	"github.com/pkg/errors"
	"github.com/rs/zerolog/log"
	flag "github.com/spf13/pflag"
<<<<<<< HEAD
=======
	"io"
	"math/big"
	"net/http"
	"os"
	"path"
	"path/filepath"
	"strings"
	"time"
>>>>>>> 3df651d2
)

var logger = log.With().Caller().Stack().Str("component", "configuration").Logger()

type FeedInput struct {
	Timeout time.Duration `koanf:"timeout"`
	URLs    []string      `koanf:"url"`
}

type FeedOutput struct {
	Addr          string        `koanf:"addr"`
	IOTimeout     time.Duration `koanf:"io-timeout"`
	Port          string        `koanf:"port"`
	Ping          time.Duration `koanf:"ping"`
	ClientTimeout time.Duration `koanf:"client-timeout"`
	Queue         int           `koanf:"queue"`
	Workers       int           `koanf:"workers"`
}

type Feed struct {
	Input  FeedInput  `koanf:"input"`
	Output FeedOutput `koanf:"output"`
}

type Healthcheck struct {
	Addr          string `koanf:"addr"`
	Enable        bool   `koanf:"enable"`
	L1Node        bool   `koanf:"l1-node"`
	Metrics       bool   `koanf:"metrics"`
	MetricsPrefix string `koanf:"metrics-prefix"`
	Port          string `koanf:"port"`
	Sequencer     bool   `koanf:"sequencer"`
}

type Lockout struct {
	Redis         string        `koanf:"redis"`
	SelfRPCURL    string        `koanf:"self-rpc-url"`
	Timeout       time.Duration `koanf:"timeout"`
	MaxLatency    time.Duration `koanf:"max-latency"`
	SeqNumTimeout time.Duration `koanf:"seq-num-timeout"`
}

type Aggregator struct {
	InboxAddress string `koanf:"inbox-address"`
	MaxBatchTime int64  `koanf:"max-batch-time"`
	Stateful     bool   `koanf:"stateful"`
}

type RPC struct {
	Addr string `koanf:"addr"`
	Port string `koanf:"port"`
}

type Sequencer struct {
	CreateBatchBlockInterval   int64   `koanf:"create-batch-block-interval"`
	DelayedMessagesTargetDelay int64   `koanf:"delayed-messages-target-delay"`
	Lockout                    Lockout `koanf:"lockout"`
}

type WS struct {
	Addr string `koanf:"addr"`
	Port string `koanf:"port"`
}

type Node struct {
	Aggregator Aggregator `koanf:"aggregator"`
	Forwarder  struct {
		Target string `koanf:"target"`
	} `koanf:"forwarder"`
	RPC       RPC       `koanf:"rpc"`
	Sequencer Sequencer `koanf:"sequencer"`
	Type      string    `koanf:"type"`
	WS        WS        `koanf:"ws"`
}

type Persistent struct {
	Chain        string `koanf:"chain"`
	GlobalConfig string `koanf:"global-config"`
}

type Rollup struct {
	Address   string `koanf:"address"`
	ChainID   uint64 `koanf:"chain-id"`
	FromBlock int64  `koanf:"from-block"`
	Machine   struct {
		Filename string `koanf:"filename"`
		URL      string `koanf:"url"`
	} `koanf:"machine"`
}

type Validator struct {
	Strategy             string `koanf:"strategy"`
	UtilsAddress         string `koanf:"utils-address"`
	WalletFactoryAddress string `koanf:"wallet-factory-address"`
}

type Wallet struct {
	Password string `koanf:"password"`
}

type Log struct {
	RPC  string `koanf:"rpc"`
	Core string `koanf:"core"`
}

type Config struct {
	BridgeUtilsAddress string      `koanf:"bridge-utils-address"`
	Conf               string      `koanf:"conf"`
	DumpConf           bool        `koanf:"dump-conf"`
	Feed               Feed        `koanf:"feed"`
	GasPrice           float64     `koanf:"gas-price"`
	GasPriceUrl        string      `koanf:"gas-price-url"`
	Healthcheck        Healthcheck `koanf:"healthcheck"`
	L1                 struct {
		URL string `koanf:"url"`
	} `koanf:"l1"`
	Log           Log        `koanf:"log"`
	Node          Node       `koanf:"node"`
	Persistent    Persistent `koanf:"persistent"`
	PProfEnable   bool       `koanf:"pprof-enable"`
	Rollup        Rollup     `koanf:"rollup"`
	Validator     Validator  `koanf:"validator"`
	WaitToCatchUp bool       `koanf:"wait-to-catch-up"`
	Wallet        Wallet     `koanf:"wallet"`
}

func (c *Config) GetNodeDatabasePath() string {
	return path.Join(c.Persistent.Chain, "db")
}

func (c *Config) GetValidatorDatabasePath() string {
	return path.Join(c.Persistent.Chain, "validator_db")
}

func ParseNode(ctx context.Context) (*Config, *Wallet, *ethutils.RPCEthClient, *big.Int, error) {
	f := flag.NewFlagSet("", flag.ContinueOnError)

	f.String("node.aggregator.inbox-address", "", "address of the inbox contract")
	f.Int("node.aggregator.max-batch-time", 10, "max-batch-time=NumSeconds")
	f.Bool("node.aggregator.stateful", false, "enable pending state tracking")
	f.String("node.forwarder.target", "", "url of another node to send transactions through")
	f.String("node.rpc.addr", "0.0.0.0", "RPC address")
	f.Int("node.rpc.port", 8547, "RPC port")
	f.Int64("node.sequencer.create-batch-block-interval", 1, "block interval at which to create new batches")
	f.Int64("node.sequencer.delayed-messages-target-delay", 12, "delay before sequencing delayed messages")
	f.String("node.sequencer.lockout.redis", "", "sequencer lockout redis instance URL")
	f.String("node.sequencer.lockout.self-rpc-url", "", "own RPC URL for other sequencers to failover to")
	f.String("node.type", "forwarder", "forwarder, aggregator or sequencer")
	f.String("node.ws.addr", "0.0.0.0", "websocket address")
	f.Int("node.ws.port", 8548, "websocket port")

	return ParseNonRelay(ctx, f)
}

func ParseValidator(ctx context.Context) (*Config, *Wallet, *ethutils.RPCEthClient, *big.Int, error) {
	f := flag.NewFlagSet("", flag.ContinueOnError)

	AddFeedOutputOptions(f)

	f.String("validator.strategy", "StakeLatest", "strategy for validator to use")
	f.String("validator.utils-address", "", "strategy for validator to use")
	f.String("validator.wallet-factory-address", "", "strategy for validator to use")

	return ParseNonRelay(ctx, f)
}

func ParseNonRelay(ctx context.Context, f *flag.FlagSet) (*Config, *Wallet, *ethutils.RPCEthClient, *big.Int, error) {
	f.String("bridge-utils-address", "", "bridgeutils contract address")

	f.Float64("gas-price", 4.5, "gasprice=FloatInGwei")
	f.String("gas-price-url", "", "gas price rpc url (etherscan compatible)")

	f.String("rollup.address", "", "layer 2 rollup contract address")
	f.Uint64("rollup.chain-id", 42161, "chain id of the arbitrum chain")
	f.String("rollup.machine.filename", "", "file to load machine from")

	f.String("l1.url", "", "layer 1 ethereum node RPC URL")

	f.String("persistent.global-config", ".arbitrum", "location global configuration is located")
	f.String("persistent.chain", "", "path that chain specific state is located")

	f.Bool("wait-to-catch-up", false, "wait to catch up to the chain before opening the RPC")

	f.String("wallet.password", "", "password for wallet")

	k, err := beginCommonParse(f)
	if err != nil {
		return nil, nil, nil, nil, err
	}

	l1URL := k.String("l1.url")
	if len(l1URL) == 0 {
		return nil, nil, nil, nil, errors.New("required parameter --l1.url is missing")
	}

	l1Client, err := ethutils.NewRPCEthClient(l1URL)
	if err != nil {
		return nil, nil, nil, nil, errors.Wrap(err, "error running NewRPCEthClient")
	}

	var l1ChainId *big.Int
	for {
		l1ChainId, err = l1Client.ChainID(ctx)
		if err == nil {
			break
		}
		logger.Warn().Err(err).Msg("Error getting chain ID")

		select {
		case <-ctx.Done():
			return nil, nil, nil, nil, errors.New("ctx cancelled getting chain ID")
		case <-time.After(5 * time.Second):
		}
	}
	logger.Debug().Str("chainid", l1ChainId.String()).Msg("connected to l1 chain")

	if len(k.String("rollup.address")) == 0 {
		if l1ChainId.Cmp(big.NewInt(1)) == 0 {
			err := k.Load(confmap.Provider(map[string]interface{}{
				"bridge-utils-address":             "0x84efa170dc6d521495d7942e372b8e4b2fb918ec",
				"feed.input.url":                   []string{"wss://arb1.arbitrum.io/feed"},
				"node.forwarder.target":            "https://arb1.arbitrum.io/rpc",
				"persistent.chain":                 "mainnet",
				"rollup.address":                   "0xC12BA48c781F6e392B49Db2E25Cd0c28cD77531A",
				"rollup.chain-id":                  "42161",
				"rollup.from-block":                "12525700",
				"rollup.machine.filename":          "mainnet.arb1.mexe",
				"rollup.machine.url":               "https://raw.githubusercontent.com/OffchainLabs/arb-os/48bdb999a703575d26a856499e6eb3e17691e99d/arb_os/arbos.mexe",
				"validator.utils-address":          "0x2B36F23ce0bAbD57553b26Da4C7a0585bac65DC1",
				"validator.wallet-factory-address": "0xe17d8Fa6BC62590f840C5Dd35f300F77D55CC178",
			}, "."), nil)

			if err != nil {
				return nil, nil, nil, nil, errors.Wrap(err, "error setting mainnet.arb1 rollup parameters")
			}
		} else if l1ChainId.Cmp(big.NewInt(4)) == 0 {
			err := k.Load(confmap.Provider(map[string]interface{}{
				"bridge-utils-address":             "0xA556F0eF1A0E37a7837ceec5527aFC7771Bf9a67",
				"feed.input.url":                   []string{"wss://rinkeby.arbitrum.io/feed"},
				"node.forwarder.target":            "https://rinkeby.arbitrum.io/rpc",
				"persistent.chain":                 "rinkeby",
				"rollup.address":                   "0xFe2c86CF40F89Fe2F726cFBBACEBae631300b50c",
				"rollup.chain-id":                  "421611",
				"rollup.from-block":                "8700589",
				"rollup.machine.filename":          "testnet.rinkeby.mexe",
				"rollup.machine.url":               "https://raw.githubusercontent.com/OffchainLabs/arb-os/26ab8d7c818681c4ee40792aeb12981a8f2c3dfa/arb_os/arbos.mexe",
				"validator.utils-address":          "0xbb14D9837f6E596167638Ba0963B9Ba8351F68CD",
				"validator.wallet-factory-address": "0x5533D1578a39690B6aC692673F771b3fc668f0a3",
			}, "."), nil)

			if err != nil {
				return nil, nil, nil, nil, errors.Wrap(err, "error setting testnet.rinkeby rollup parameters")
			}
		} else {
			return nil, nil, nil, nil, fmt.Errorf("connected to unrecognized ethereum network with chain ID: %v", l1ChainId)
		}
	}

	out, wallet, err := endCommonParse(f, k)
	if err != nil {
		return nil, nil, nil, nil, err
	}

	// Fixup directories
	homeDir, err := os.UserHomeDir()
	if err != nil {
		return nil, nil, nil, nil, errors.Wrap(err, "Unable to read users home directory")
	}

	// Make persistent storage directory relative to home directory if not already absolute
	if !filepath.IsAbs(out.Persistent.GlobalConfig) {
		out.Persistent.GlobalConfig = path.Join(homeDir, out.Persistent.GlobalConfig)
	}
	err = os.MkdirAll(out.Persistent.GlobalConfig, os.ModePerm)
	if err != nil {
		return nil, nil, nil, nil, errors.Wrap(err, "Unable to create global configuration directory")
	}

	// Make chain directory relative to persistent storage directory if not already absolute
	if !filepath.IsAbs(out.Persistent.Chain) {
		out.Persistent.Chain = path.Join(out.Persistent.GlobalConfig, out.Persistent.Chain)
	}
	err = os.MkdirAll(out.Persistent.Chain, os.ModePerm)
	if err != nil {
		return nil, nil, nil, nil, errors.Wrap(err, "Unable to create chain directory")
	}

	if len(out.Rollup.Machine.Filename) == 0 {
		// Machine not provided, so use default
		out.Rollup.Machine.Filename = path.Join(out.Persistent.Chain, "arbos.mexe")
	}

	// Make machine relative to storage directory if not already absolute
	out.Rollup.Machine.Filename = path.Join(out.Persistent.GlobalConfig, out.Rollup.Machine.Filename)

	_, err = os.Stat(out.Rollup.Machine.Filename)
	if os.IsNotExist(err) && len(out.Rollup.Machine.URL) != 0 {
		// Machine does not exist, so load it from provided URL
		logger.Debug().Str("URL", out.Rollup.Machine.URL).Msg("downloading machine")

		resp, err := http.Get(out.Rollup.Machine.URL)
		if err != nil {
			return nil, nil, nil, nil, errors.Wrapf(err, "unable to get machine from: %s", out.Rollup.Machine.URL)
		}
		if resp.StatusCode != 200 {
			return nil, nil, nil, nil, fmt.Errorf("HTTP status '%v' when trying to get machine from: %s", resp.Status, out.Rollup.Machine.URL)
		}

		fileOut, err := os.Create(out.Rollup.Machine.Filename)
		if err != nil {
			return nil, nil, nil, nil, errors.Wrapf(err, "unable to open file '%s' for machine", out.Rollup.Machine.Filename)
		}

		_, err = io.Copy(fileOut, resp.Body)
		if err != nil {
			return nil, nil, nil, nil, errors.Wrapf(err, "unable to output machine to: %s", out.Rollup.Machine.Filename)
		}
	}

	return out, wallet, l1Client, l1ChainId, nil
}

func ParseRelay() (*Config, error) {
	f := flag.NewFlagSet(os.Args[0], flag.ContinueOnError)

	AddFeedOutputOptions(f)

	k, err := beginCommonParse(f)
	if err != nil {
		return nil, err
	}

	out, _, err := endCommonParse(f, k)
	if err != nil {
		return nil, err
	}

	return out, nil
}

func AddFeedOutputOptions(f *flag.FlagSet) {
	f.String("feed.output.addr", "0.0.0.0", "address to bind the relay feed output to")
	f.Duration("feed.output.io-timeout", 5*time.Second, "duration to wait before timing out HTTP to WS upgrade")
	f.Int("feed.output.port", 9642, "port to bind the relay feed output to")
	f.Duration("feed.output.ping", 5*time.Second, "duration for ping interval")
	f.Duration("feed.output.client-timeout", 15*time.Second, "duraction to wait before timing out connections to client")
	f.Int("feed.output.workers", 100, "Number of threads to reserve for HTTP to WS upgrade")
}

func beginCommonParse(f *flag.FlagSet) (*koanf.Koanf, error) {
	f.String("conf", "", "name of configuration file")

	f.Bool("dump-conf", false, "print out currently active configuration file")

	f.Duration("feed.input.timeout", 20*time.Second, "duration to wait before timing out connection to server")
	f.StringSlice("feed.input.url", []string{}, "URL of sequencer feed source")

	f.Bool("healthcheck.enable", false, "enable healthcheck endpoint")
	f.Bool("healthcheck.sequencer", false, "enable checking the health of the sequencer")
	f.Bool("healthcheck.l1-node", false, "enable checking the health of the L1 node")
	f.Bool("healthcheck.metrics", false, "enable prometheus endpoint")
	f.String("healthcheck.metrics-prefix", "", "prepend the specified prefix to the exported metrics names")
	f.String("healthcheck.addr", "", "address to bind the healthcheck endpoint to")
	f.Int("healthcheck.port", 0, "port to bind the healthcheck endpoint to")

	f.String("log.rpc", "info", "log level for rpc")
	f.String("log.core", "info", "log level for general arb node logging")

	f.Bool("pprof-enable", false, "enable profiling server")

	err := f.Parse(os.Args[1:])
	if err != nil {
		return nil, err
	}

	if f.NArg() != 0 {
		// Unexpected number of parameters
		return nil, errors.New("unexpected number of parameters")
	}

	var k = koanf.New(".")

	// Load defaults that are not specified on command line
	err = k.Load(confmap.Provider(map[string]interface{}{
		"node.sequencer.lockout.timeout":         30 * time.Second,
		"node.sequencer.lockout.max-latency":     10 * time.Millisecond,
		"node.sequencer.lockout.seq-num-timeout": 5 * time.Minute,
	}, "."), nil)
	if err != nil {
		return nil, errors.Wrap(err, "error applying default values")
	}

	// Load configuration file if provided
	configFile, _ := f.GetString("conf")
	if len(configFile) > 0 {
		if err = k.Load(file.Provider(configFile), json.Parser()); err != nil {
			return nil, errors.Wrap(err, "error loading config file")
		}
	}

	// Env var settings override config file
	k.Load(env.Provider("ARBITRUM_", ".", func(s string) string {
		// FOO__BAR -> foo-bar to handle dash in config names
		s = strings.Replace(strings.ToLower(
			strings.TrimPrefix(s, "ARBITRUM_")), "__", "-", -1)
		return strings.Replace(s, "_", ".", -1)
	}), nil)

	// Any settings provided on command line override items in configuration file
	// Command line parameters will be applied again later
	if err = k.Load(posflag.Provider(f, ".", k), nil); err != nil {
		return nil, errors.Wrap(err, "error loading config")
	}

	// Any settings provided through environment variables override all other custom settings
	// Environment variable parameters will be applied again later
	err = loadEnvironmentVariables(k)
	if err != nil {
		return nil, errors.Wrap(err, "error loading environment variables")
	}

	return k, nil
}

func loadEnvironmentVariables(k *koanf.Koanf) error {
	return k.Load(env.Provider("ARBITRUM_", ".", func(s string) string {
		// FOO__BAR -> foo-bar to handle dash in config names
		s = strings.Replace(strings.ToLower(
			strings.TrimPrefix(s, "ARBITRUM_")), "__", "-", -1)
		return strings.Replace(s, "_", ".", -1)
	}), nil)
}

func endCommonParse(f *flag.FlagSet, k *koanf.Koanf) (*Config, *Wallet, error) {
	// Any settings provided on command line override any custom settings
	// Second time command line parameters are applied so auto chain parameters can be overridden
	if err := k.Load(posflag.Provider(f, ".", k), nil); err != nil {
		return nil, nil, errors.Wrap(err, "error loading config")
	}

	// Any settings provided through environment variables override all other custom settings
	// Second time environment variables are applied so auto chain parameters can be overridden
	err := loadEnvironmentVariables(k)
	if err != nil {
		return nil, nil, errors.Wrap(err, "error loading environment variables")
	}

	var out Config
	decoderConfig := mapstructure.DecoderConfig{
		ErrorUnused: true,

		// Default values
		DecodeHook: mapstructure.ComposeDecodeHookFunc(
			mapstructure.StringToTimeDurationHookFunc()),
		Metadata:         nil,
		Result:           &out,
		WeaklyTypedInput: true,
	}
	err = k.UnmarshalWithConf("", &out, koanf.UnmarshalConf{DecoderConfig: &decoderConfig})
	if err != nil {

		return nil, nil, err
	}

	if out.DumpConf {
		// Print out current configuration

		// Don't keep printing configuration file and don't print wallet password
		err := k.Load(confmap.Provider(map[string]interface{}{
			"dump.conf":       false,
			"wallet.password": "",
		}, "."), nil)

		c, err := k.Marshal(json.Parser())
		if err != nil {
			return nil, nil, errors.Wrap(err, "unable to marshal config file to JSON")
		}

		fmt.Println(string(c))
		os.Exit(1)
	}

	// Don't pass around password with normal configuration
	wallet := out.Wallet
	out.Wallet.Password = ""

	return &out, &wallet, nil
}<|MERGE_RESOLUTION|>--- conflicted
+++ resolved
@@ -23,17 +23,6 @@
 	"github.com/pkg/errors"
 	"github.com/rs/zerolog/log"
 	flag "github.com/spf13/pflag"
-<<<<<<< HEAD
-=======
-	"io"
-	"math/big"
-	"net/http"
-	"os"
-	"path"
-	"path/filepath"
-	"strings"
-	"time"
->>>>>>> 3df651d2
 )
 
 var logger = log.With().Caller().Stack().Str("component", "configuration").Logger()
