/*
 * Copyright 2021, Offchain Labs, Inc.
 *
 * Licensed under the Apache License, Version 2.0 (the "License");
 * you may not use this file except in compliance with the License.
 * You may obtain a copy of the License at
 *
 *    http://www.apache.org/licenses/LICENSE-2.0
 *
 * Unless required by applicable law or agreed to in writing, software
 * distributed under the License is distributed on an "AS IS" BASIS,
 * WITHOUT WARRANTIES OR CONDITIONS OF ANY KIND, either express or implied.
 * See the License for the specific language governing permissions and
 * limitations under the License.
 */
/* eslint-env node */
'use strict'

import { JsonRpcProvider } from '@ethersproject/providers'
import { Wallet } from '@ethersproject/wallet'

import dotenv from 'dotenv'
import { EthBridger, InboxTools, Erc20Bridger } from '../src'
import {
  L1Network,
  L2Network,
  getL1Network,
  getL2Network,
  addCustomNetwork,
} from '../src/lib/dataEntities/networks'
import { Signer } from 'ethers'
import { AdminErc20Bridger } from '../src/lib/assetBridger/erc20Bridger'
import { execSync } from 'child_process'
import { Bridge__factory } from '../src/lib/abi/factories/Bridge__factory'
import { RollupAdminLogic__factory } from '../src/lib/abi/factories/RollupAdminLogic__factory'
import { deployErc20AndInit } from './deployBridge'
import * as path from 'path'
import * as fs from 'fs'
import { ArbSdkError } from '../src/lib/dataEntities/errors'

dotenv.config()

export const config = {
  arbUrl: process.env['ARB_URL'] as string,
  ethUrl: process.env['ETH_URL'] as string,
  arbKey: process.env['ARB_KEY'] as string,
  ethKey: process.env['ETH_KEY'] as string,
}

export const getCustomNetworks = async (
  l1Url: string,
  l2Url: string
): Promise<{
  l1Network: L1Network
  l2Network: Omit<L2Network, 'tokenBridge'>
}> => {
  const l1Provider = new JsonRpcProvider(l1Url)
  const l2Provider = new JsonRpcProvider(l2Url)
  const deploymentData = execSync(
    'docker exec nitro_sequencer_1 cat /config/deployment.json'
  ).toString()
  const parsedDeploymentData = JSON.parse(deploymentData) as {
    bridge: string
    inbox: string
    ['sequencer-inbox']: string
    rollup: string
  }

  const rollup = RollupAdminLogic__factory.connect(
    parsedDeploymentData.rollup,
    l1Provider
  )
  const confirmPeriodBlocks = await rollup.confirmPeriodBlocks()

  const bridge = Bridge__factory.connect(
    parsedDeploymentData.bridge,
    l1Provider
  )
  const outboxAddr = await bridge.allowedOutboxList(0)

  const l1NetworkInfo = await l1Provider.getNetwork()
  const l2NetworkInfo = await l2Provider.getNetwork()

  const l1Network: L1Network = {
    blockTime: 10,
    chainID: l1NetworkInfo.chainId,
    explorerUrl: '',
    isCustom: true,
    name: 'EthLocal',
    partnerChainIDs: [l2NetworkInfo.chainId],
    isArbitrum: false,
  }

  const l2Network: Omit<L2Network, 'tokenBridge'> = {
    chainID: l2NetworkInfo.chainId,
    confirmPeriodBlocks: confirmPeriodBlocks.toNumber(),
    ethBridge: {
      bridge: parsedDeploymentData.bridge,
      inbox: parsedDeploymentData.inbox,
      outbox: outboxAddr,
      rollup: parsedDeploymentData.rollup,
      sequencerInbox: parsedDeploymentData['sequencer-inbox'],
    },
    explorerUrl: '',
    isArbitrum: true,
    isCustom: true,
    name: 'ArbLocal',
    partnerChainID: l1NetworkInfo.chainId,
    retryableLifetimeSeconds: 7 * 24 * 60 * 60,
<<<<<<< HEAD
    nitroGenesisBlock: 0,
=======
    depositTimeout: 900000,
>>>>>>> 0474d101
  }
  return {
    l1Network,
    l2Network,
  }
}

export const setupNetworks = async (
  l1Deployer: Signer,
  l2Deployer: Signer,
  l1Url: string,
  l2Url: string
) => {
  const { l1Network, l2Network: coreL2Network } = await getCustomNetworks(
    l1Url,
    l2Url
  )
  const { l1: l1Contracts, l2: l2Contracts } = await deployErc20AndInit(
    l1Deployer,
    l2Deployer,
    coreL2Network.ethBridge.inbox
  )
  const l2Network: L2Network = {
    ...coreL2Network,
    tokenBridge: {
      l1CustomGateway: l1Contracts.customGateway.address,
      l1ERC20Gateway: l1Contracts.standardGateway.address,
      l1GatewayRouter: l1Contracts.router.address,
      l1MultiCall: l1Contracts.multicall.address,
      l1ProxyAdmin: l1Contracts.proxyAdmin.address,
      l1Weth: l1Contracts.weth.address,
      l1WethGateway: l1Contracts.wethGateway.address,

      l2CustomGateway: l2Contracts.customGateway.address,
      l2ERC20Gateway: l2Contracts.standardGateway.address,
      l2GatewayRouter: l2Contracts.router.address,
      l2Multicall: l2Contracts.multicall.address,
      l2ProxyAdmin: l2Contracts.proxyAdmin.address,
      l2Weth: l2Contracts.weth.address,
      l2WethGateway: l2Contracts.wethGateway.address,
    },
  }

  addCustomNetwork({
    customL1Network: l1Network,
    customL2Network: l2Network,
  })

  // also register the weth gateway
  // we add it here rather than in deployBridge because
  // we have access to an adminerc20bridger
  const adminErc20Bridger = new AdminErc20Bridger(l2Network)
  await (
    await (
      await adminErc20Bridger.setGateways(l1Deployer, l2Deployer.provider!, [
        {
          gatewayAddr: l2Network.tokenBridge.l1WethGateway,
          tokenAddr: l2Network.tokenBridge.l1Weth,
        },
      ])
    ).wait()
  ).waitForL2(l2Deployer)

  return {
    l1Network,
    l2Network,
  }
}

export const getSigner = (provider: JsonRpcProvider, key?: string) => {
  if (!key && !provider)
    throw new ArbSdkError('Provide at least one of key or provider.')
  if (key) return new Wallet(key).connect(provider)
  else return provider.getSigner(0)
}

export const testSetup = async (): Promise<{
  l1Network: L1Network
  l2Network: L2Network
  l1Signer: Signer
  l2Signer: Signer
  erc20Bridger: Erc20Bridger
  ethBridger: EthBridger
  adminErc20Bridger: AdminErc20Bridger
  inboxTools: InboxTools
  l1Deployer: Signer
  l2Deployer: Signer
}> => {
  const ethProvider = new JsonRpcProvider(config.ethUrl)
  const arbProvider = new JsonRpcProvider(config.arbUrl)

  const l1Deployer = getSigner(ethProvider, config.ethKey)
  const l2Deployer = getSigner(arbProvider, config.arbKey)

  const seed = Wallet.createRandom()
  const l1Signer = seed.connect(ethProvider)
  const l2Signer = seed.connect(arbProvider)

  let setL1Network: L1Network, setL2Network: L2Network
  try {
    const l1Network = await getL1Network(l1Deployer)
    const l2Network = await getL2Network(l2Deployer)
    setL1Network = l1Network
    setL2Network = l2Network
  } catch (err) {
    // the networks havent been added yet

    // check if theres an existing network available
    const localNetworkFile = path.join(__dirname, '..', 'localNetwork.json')
    if (fs.existsSync(localNetworkFile)) {
      const { l1Network, l2Network } = JSON.parse(
        fs.readFileSync(localNetworkFile).toString()
      ) as {
        l1Network: L1Network
        l2Network: L2Network
      }
      addCustomNetwork({
        customL1Network: l1Network,
        customL2Network: l2Network,
      })
      setL1Network = l1Network
      setL2Network = l2Network
    } else {
      // deploy a new network
      const { l1Network, l2Network } = await setupNetworks(
        l1Deployer,
        l2Deployer,
        config.ethUrl,
        config.arbUrl
      )
      setL1Network = l1Network
      setL2Network = l2Network
    }
  }

  const erc20Bridger = new Erc20Bridger(setL2Network)
  const adminErc20Bridger = new AdminErc20Bridger(setL2Network)
  const ethBridger = new EthBridger(setL2Network)
  const inboxTools = new InboxTools(l1Signer, setL2Network)

  return {
    l1Signer,
    l2Signer,
    l1Network: setL1Network,
    l2Network: setL2Network,
    erc20Bridger,
    adminErc20Bridger,
    ethBridger,
    inboxTools,
    l1Deployer,
    l2Deployer,
  }
}<|MERGE_RESOLUTION|>--- conflicted
+++ resolved
@@ -107,11 +107,8 @@
     name: 'ArbLocal',
     partnerChainID: l1NetworkInfo.chainId,
     retryableLifetimeSeconds: 7 * 24 * 60 * 60,
-<<<<<<< HEAD
     nitroGenesisBlock: 0,
-=======
     depositTimeout: 900000,
->>>>>>> 0474d101
   }
   return {
     l1Network,
